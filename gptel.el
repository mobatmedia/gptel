;;; gptel.el --- Interact with ChatGPT or other LLMs     -*- lexical-binding: t; -*-

;; Copyright (C) 2023  Karthik Chikmagalur

;; Author: Karthik Chikmagalur <karthik.chikmagalur@gmail.com>
;; Version: 0.9.8
;; Package-Requires: ((emacs "27.1") (transient "0.7.4") (compat "29.1.4.1"))
;; Keywords: convenience, tools
;; URL: https://github.com/karthink/gptel

;; SPDX-License-Identifier: GPL-3.0-or-later

;; This program is free software; you can redistribute it and/or modify
;; it under the terms of the GNU General Public License as published by
;; the Free Software Foundation, either version 3 of the License, or
;; (at your option) any later version.

;; This program is distributed in the hope that it will be useful,
;; but WITHOUT ANY WARRANTY; without even the implied warranty of
;; MERCHANTABILITY or FITNESS FOR A PARTICULAR PURPOSE.  See the
;; GNU General Public License for more details.

;; You should have received a copy of the GNU General Public License
;; along with this program.  If not, see <https://www.gnu.org/licenses/>.

;; This file is NOT part of GNU Emacs.

;;; Commentary:

;; gptel is a simple Large Language Model chat client, with support for multiple
;; models and backends.
;;
;; It works in the spirit of Emacs, available at any time and in any buffer.
;;
;; gptel supports:
;;
;; - The services ChatGPT, Azure, Gemini, Anthropic AI, Together.ai,
;;   Perplexity, Anyscale, OpenRouter, Groq, PrivateGPT, DeepSeek, Cerebras,
;;   Github Models, Novita AI, xAI and Kagi (FastGPT & Summarizer).
;; - Local models via Ollama, Llama.cpp, Llamafiles or GPT4All
;;
;; Additionally, any LLM service (local or remote) that provides an
;; OpenAI-compatible API is supported.
;;
;; Features:
;;
;; - It’s async and fast, streams responses.
;; - Interact with LLMs from anywhere in Emacs (any buffer, shell, minibuffer,
;;   wherever).
;; - LLM responses are in Markdown or Org markup.
;; - Supports conversations and multiple independent sessions.
;; - Supports tool-use to equip LLMs with agentic capabilities.
;; - Supports multi-modal models (send images, documents).
;; - Supports "reasoning" content in LLM responses.
;; - Save chats as regular Markdown/Org/Text files and resume them later.
;; - You can go back and edit your previous prompts or LLM responses when
;;   continuing a conversation.  These will be fed back to the model.
;; - Redirect prompts and responses easily
;; - Rewrite, refactor or fill in regions in buffers.
;; - Write your own commands for custom tasks with a simple API.
;;
;; Requirements for ChatGPT, Azure, Gemini or Kagi:
;;
;; - You need an appropriate API key.  Set the variable `gptel-api-key' to the
;;   key or to a function of no arguments that returns the key.  (It tries to
;;   use `auth-source' by default)
;;
;; ChatGPT is configured out of the box.  For the other sources:
;;
;; - For Azure: define a gptel-backend with `gptel-make-azure', which see.
;; - For Gemini: define a gptel-backend with `gptel-make-gemini', which see.
;; - For Anthropic (Claude): define a gptel-backend with `gptel-make-anthropic',
;;   which see.
;; - For Together.ai, Anyscale, Groq, OpenRouter, DeepSeek, Cerebras or
;;   Github Models: define a gptel-backend with `gptel-make-openai', which see.
;; - For PrivateGPT: define a backend with `gptel-make-privategpt', which see.
;; - For Perplexity: define a backend with `gptel-make-perplexity', which see.
;; - For Deepseek: define a backend with `gptel-make-deepseek', which see.
;; - For Kagi: define a gptel-backend with `gptel-make-kagi', which see.
;;
;; For local models using Ollama, Llama.cpp or GPT4All:
;;
;; - The model has to be running on an accessible address (or localhost)
;; - Define a gptel-backend with `gptel-make-ollama' or `gptel-make-gpt4all',
;;   which see.
;; - Llama.cpp or Llamafiles: Define a gptel-backend with `gptel-make-openai'.
;;
;; Consult the package README for examples and more help with configuring
;; backends.
;;
;; Usage:
;;
;; gptel can be used in any buffer or in a dedicated chat buffer.  The
;; interaction model is simple: Type in a query and the response will be
;; inserted below.  You can continue the conversation by typing below the
;; response.
;;
;; To use this in any buffer:
;;
;; - Call `gptel-send' to send the buffer's text up to the cursor.  Select a
;;   region to send only the region.
;;
;; - You can select previous prompts and responses to continue the conversation.
;;
;; - Call `gptel-send' with a prefix argument to access a menu where you can set
;;   your backend, model and other parameters, or to redirect the
;;   prompt/response.
;;
;; To use this in a dedicated buffer:
;; 
;; - M-x gptel: Start a chat session.
;;
;; - In the chat session: Press `C-c RET' (`gptel-send') to send your prompt.
;;   Use a prefix argument (`C-u C-c RET') to access a menu.  In this menu you
;;   can set chat parameters like the system directives, active backend or
;;   model, or choose to redirect the input or output elsewhere (such as to the
;;   kill ring or the echo area).
;;
;; - You can save this buffer to a file.  When opening this file, turn on
;;   `gptel-mode' before editing it to restore the conversation state and
;;   continue chatting.
;;
;; - To include media files with your request, you can add them to the context
;;   (described next), or include them as links in Org or Markdown mode chat
;;   buffers.  Sending media is disabled by default, you can turn it on globally
;;   via `gptel-track-media', or locally in a chat buffer via the header line.
;; 
;; Include more context with requests:
;;
;; If you want to provide the LLM with more context, you can add arbitrary
;; regions, buffers, files or directories to the query with `gptel-add'.  To add
;; text or media files, call `gptel-add' in Dired or use the dedicated
;; `gptel-add-file'.
;;
;; You can also add context from gptel's menu instead (`gptel-send' with a
;; prefix arg), as well as examine or modify context.
;;
;; When context is available, gptel will include it with each LLM query.
;;
;; Rewrite interface
;;
;; In any buffer: with a region selected, you can rewrite prose, refactor code
;; or fill in the region.  This is accessible via `gptel-rewrite', and also from
;; the `gptel-send' menu.
;;
;; gptel in Org mode:
;;
;; gptel offers a few extra conveniences in Org mode:
;;
;; - You can limit the conversation context to an Org heading with
;;   `gptel-org-set-topic'.
;;   
;; - You can have branching conversations in Org mode, where each hierarchical
;;   outline path through the document is a separate conversation branch.
;;   See the variable `gptel-org-branching-context'.
;;   
;; - You can declare the gptel model, backend, temperature, system message and
;;   other parameters as Org properties with the command
;;   `gptel-org-set-properties'.  gptel queries under the corresponding heading
;;   will always use these settings, allowing you to create mostly reproducible
;;   LLM chat notebooks.
;;
;; Finally, gptel offers a general purpose API for writing LLM ineractions that
;; suit your workflow.  See `gptel-request', and `gptel-fsm' for more advanced
;; usage.

;;; Code:
(declare-function markdown-mode "markdown-mode")
(declare-function gptel-curl-get-response "gptel-curl")
(declare-function gptel-menu "gptel-transient")
(declare-function gptel-system-prompt "gptel-transient")
(declare-function gptel-tools "gptel-transient")
(declare-function pulse-momentary-highlight-region "pulse")

(declare-function ediff-make-cloned-buffer "ediff-util")
(declare-function ediff-regions-internal "ediff")
(declare-function hl-line-highlight "hl-line")

(declare-function org-escape-code-in-string "org-src")
(declare-function gptel-org--create-prompt "gptel-org")
(declare-function gptel-org-set-topic "gptel-org")
(declare-function gptel-org--save-state "gptel-org")
(declare-function gptel-org--restore-state "gptel-org")
(declare-function gptel--stream-convert-markdown->org "gptel-org")
(declare-function gptel--convert-markdown->org "gptel-org")
(define-obsolete-function-alias
  'gptel-set-topic 'gptel-org-set-topic "0.7.5")

(eval-when-compile
  (require 'subr-x))
(require 'cl-lib)
(require 'compat nil t)
(require 'url)
(require 'map)
(require 'text-property-search)
(require 'cl-generic)
(require 'gptel-openai)


;;; User options

(defgroup gptel nil
  "Interact with LLMs from anywhere in Emacs."
  :group 'hypermedia)

(defcustom gptel-proxy ""
  "Path to a proxy to use for gptel interactions.
Passed to curl via --proxy arg, for example \"proxy.yourorg.com:80\"
Leave it empty if you don't use a proxy."
  :type 'string)

(defcustom gptel-api-key #'gptel-api-key-from-auth-source
  "An API key (string) for the default LLM backend.

OpenAI by default.

Can also be a function of no arguments that returns an API
key (more secure) for the active backend."
  :type '(choice
          (string :tag "API key")
          (function :tag "Function that returns the API key")))

(defcustom gptel-stream t
  "Stream responses from the LLM as they are received.

This option is ignored unless
- the LLM backend supports streaming, and
- Curl is in use (see `gptel-use-curl')

When set to nil, Emacs waits for the full response and inserts it
all at once.  This wait is asynchronous.

\='tis a bit silly."
  :type 'boolean)

(defcustom gptel-use-curl (and (executable-find "curl") t)
  "Whether gptel should prefer Curl when available.
Can be set to t, nil, or a string path to the curl executable."
  :type '(choice
          (const nil :tag "Do not use curl")
          (const t :tag "Use the system curl")
          (string :tag "Path to the curl executable")))

(defsubst gptel-curl-path ()
  "Curl executable to use."
  (if (stringp gptel-use-curl) gptel-use-curl "curl"))

(defcustom gptel-org-convert-response t
  "Whether gptel should convert Markdown responses to Org markup.

This only affects requests originating from Org mode buffers."
  :type 'boolean)

(defcustom gptel-curl-file-size-threshold
  (if (memq system-type '(windows-nt ms-dos)) 32766 130000)
  "Size threshold for using file input with Curl.

Specifies the size threshold for when to use a temporary file to pass data to
Curl in gptel queries.  If the size of the data to be sent exceeds this
threshold, the data is written to a temporary file and passed to Curl using the
`--data-binary' option with a file reference.  Otherwise, the data is passed
directly as a command-line argument.

The value is an integer representing the number of bytes.

Adjusting this value may be necessary depending on the environment
and the typical size of the data being sent in gptel queries.
A larger value may improve performance by avoiding the overhead of creating
temporary files for small data payloads, while a smaller value may be needed
if the command-line argument size is limited by the operating system.

The default for windows comes from Microsoft documentation located here:
https://learn.microsoft.com/en-us/windows/win32/api/processthreadsapi/nf-processthreadsapi-createprocessa"
  :type 'natnum)

(defcustom gptel-prompt-filter-hook nil
  "Hook run to modify the buffer before sending.

This hook is called in a temporary buffer containing the text to
be sent, with the cursor at the end of the prompt.  You can use
it to modify the buffer as required.

Example: A typical use case might be to search for occurrences of
$(cmd) and replace it with the output of the shell command cmd,
making it easy to send the output of shell commands to the LLM."
  :group 'gptel
  :type 'hook)

(defcustom gptel-post-request-hook nil
  "Hook run after sending a gptel request.

This runs (possibly) before any response is received."
  :type 'hook)

;; TODO(v1.0): Remove this.
(defvar gptel-response-filter-functions nil)
(make-obsolete-variable
 'gptel-response-filter-functions
 "Response filtering is no longer supported in gptel.  To toggle
markdown to Org conversion, see `gptel-org-convert-response'.  To
filter LLM response text, either use `gptel-request' with a
custom callback, or use `gptel-post-response-functions'."
 "0.9.7")

(defcustom gptel-pre-response-hook nil
  "Hook run before inserting the LLM response into the current buffer.

This hook is called in the buffer where the LLM response will be
inserted.

Note: this hook only runs if the request succeeds."
  :type 'hook)

(define-obsolete-variable-alias
  'gptel-post-response-hook 'gptel-post-response-functions
  "0.6.0"
  "Post-response functions are now called with two arguments: the
start and end buffer positions of the response.")

(defcustom gptel-post-response-functions nil
  "Abnormal hook run after inserting the LLM response into the current buffer.

This hook is called in the buffer to which the LLM response is
sent, and after the full response has been inserted.  Each
function is called with two arguments: the response beginning and
end positions.

Note: this hook runs even if the request fails.  In this case the
response beginning and end positions are both the cursor position
at the time of the request."
  :type 'hook)

;; (defcustom gptel-pre-stream-insert-hook nil
;;   "Hook run before each insertion of the LLM's streaming response.

;; This hook is called in the buffer from which the prompt was sent
;; to the LLM, immediately before text insertion."
;;   :group 'gptel
;;   :type 'hook)

(defcustom gptel-post-stream-hook nil
  "Hook run after each insertion of the LLM's streaming response.

This hook is called in the buffer from which the prompt was sent
to the LLM, and after a text insertion."
  :type 'hook)

(defcustom gptel-save-state-hook nil
  "Hook run before gptel saves model parameters to a file.

You can use this hook to store additional conversation state or
model parameters to the chat buffer, or to modify the buffer in
some other way."
  :type 'hook)

(defcustom gptel-default-mode (if (fboundp 'markdown-mode)
				  'markdown-mode
				'text-mode)
  "The default major mode for dedicated chat buffers.

If `markdown-mode' is available, it is used.  Otherwise gptel
defaults to `text-mode'."
  :type 'function)

;; TODO: Handle `prog-mode' using the `comment-start' variable
(defcustom gptel-prompt-prefix-alist
  '((markdown-mode . "### ")
    (org-mode . "*** ")
    (text-mode . "### "))
  "String used as a prefix to the query being sent to the LLM.

This is meant for the user to distinguish between queries and
responses, and is removed from the query before it is sent.

This is an alist mapping major modes to the prefix strings.  This
is only inserted in dedicated gptel buffers."
  :type '(alist :key-type symbol :value-type string))

(defcustom gptel-response-prefix-alist
  '((markdown-mode . "")
    (org-mode . "")
    (text-mode . ""))
  "String inserted before the response from the LLM.

This is meant for the user to distinguish between queries and
responses.

This is an alist mapping major modes to the reply prefix strings.  This
is only inserted in dedicated gptel buffers before the AI's response."
  :type '(alist :key-type symbol :value-type string))

(defcustom gptel-response-separator "\n\n"
  "String inserted before responses.

Also inserted before and after non-consecutive tool calls."
  :type 'string)

(defcustom gptel-use-header-line t
  "Whether `gptel-mode' should use header-line for status information.

When set to nil, use the mode line for (minimal) status
information and the echo area for messages."
  :type 'boolean)

;; Set minimally to avoid display-buffer action alist conflicts (#533)
(defcustom gptel-display-buffer-action `(nil (body-function . ,#'select-window))
  "The action used to display gptel chat buffers.

The gptel buffer is displayed in a window using

  (display-buffer BUFFER gptel-display-buffer-action)

The value of this option has the form (FUNCTION . ALIST),
where FUNCTION is a function or a list of functions.  Each such
function should accept two arguments: a buffer to display and an
alist of the same form as ALIST.  See info node `(elisp)Choosing
Window' for details."
  :type display-buffer--action-custom-type)

(defcustom gptel-crowdsourced-prompts-file
  (let ((cache-dir (or (eval-when-compile
			 (require 'xdg)
			 (xdg-cache-home))
                       user-emacs-directory)))
    (expand-file-name "gptel-crowdsourced-prompts.csv" cache-dir))
  "File used to store crowdsourced system prompts.

These are prompts cached from an online source (see
`gptel--crowdsourced-prompts-url'), and can be set from the
transient menu interface provided by `gptel-menu'."
  :type 'file)

;; Model and interaction parameters
(defcustom gptel-directives
  '((default     . "You are a large language model living in Emacs and a helpful assistant. Respond concisely.")
    (programming . "You are a large language model and a careful programmer. Provide code and only code as output without any additional text, prompt or note.")
    (writing     . "You are a large language model and a writing assistant. Respond concisely.")
    (chat        . "You are a large language model and a conversation partner. Respond concisely."))
  "System prompts or directives for the LLM.

Each entry in this alist maps a symbol naming the directive to
the directive itself.  By default, gptel uses the directive with
the key \\+`default'.

To set the directive for a chat session interactively call
`gptel-send' with a prefix argument, or call `gptel-menu'.

A \"directive\" is typically the system message (also called
system prompt or system instruction) sent at the beginning of
each request to the LLM.  It is used to set general instructions,
expectations and the overall tone.

gptel's idea of the directive is more general.  A directive in
`gptel-directives' can be

- A string, interpreted as the system message.

- A list of strings, whose first (possibly nil) element is
  interpreted as the system message, and the remaining elements
  as (possibly nil) alternating user prompts and LLM responses.
  This can be used to template the initial part of a conversation.

- A function that returns a string or a list of strings,
  interpreted as the above.  This can be used to dynamically
  generate a system message and/or conversation template based on
  the current context.  See the definition of
  `gptel--rewrite-directive-default' for an example."
  :safe #'always
  :type '(alist :key-type symbol :value-type string))

(defcustom gptel-max-tokens nil
  "Max tokens per response.

This is roughly the number of words in the response.  100-300 is a
reasonable range for short answers, 400 or more for longer
responses.

To set the target token count for a chat session interactively
call `gptel-send' with a prefix argument."
  :safe #'always
  :type '(choice (natnum :tag "Specify Token count")
                 (const :tag "Default" nil)))

(defcustom gptel-temperature 1.0
  "\"Temperature\" of the LLM response.

This is a number between 0.0 and 2.0 that controls the randomness
of the response, with 2.0 being the most random.

To set the temperature for a chat session interactively call
`gptel-send' with a prefix argument."
  :safe (lambda (v) (or (null v) (numberp v)))
  :type '(choice (number :tag "Temperature value")
                 (const :tag "Use default" nil)))

(defcustom gptel-cache nil
  "Whether the LLM should cache request content.

Some LLM backends can cache content sent to it by gptel, so that
only the newly included part of the text needs to be processed on
subsequent conversation turns.  This results in faster and
significantly cheaper processing.

NOTE: Manual or client-configurable caching is currently
supported only by the Anthropic API and thus the
`gptel-anthropic' backend.  This variable has no effect on the
behavior of other backends.

This variable controls which parts of the query will be cached,
and can be the symbols t or nil to cache everything or nothing
respectively. It can also be a list of symbols:

- message: Cache conversation messages
- system: Cache the system message
- tool: Cache tool definitions

Examples:

Setting it to (message system) will cache the system message and
the conversation text.

Setting it to (message system tool) will cache everything and is
the same as t."
  :type '(choice
          (const :tag "Cache everything" t)
          (const :tag "Do not cache" nil)
          (repeat symbol))
  :group 'gptel)

(defvar gptel--known-backends)

(defconst gptel--openai-models
  '((gpt-4o
     :description "Advanced model for complex tasks; cheaper & faster than GPT-Turbo"
     :capabilities (media tool-use json url)
     :mime-types ("image/jpeg" "image/png" "image/gif" "image/webp")
     :context-window 128
     :input-cost 2.50
     :output-cost 10
     :cutoff-date "2023-10")
    (gpt-4o-mini
     :description "Cheap model for fast tasks; cheaper & more capable than GPT-3.5 Turbo"
     :capabilities (media tool-use json url)
     :mime-types ("image/jpeg" "image/png" "image/gif" "image/webp")
     :context-window 128
     :input-cost 0.15
     :output-cost 0.60
     :cutoff-date "2023-10")
    (gpt-4.1
     :description "Flagship model for complex tasks"
     :capabilities (media tool-use json url)
     :mime-types ("image/jpeg" "image/png" "image/gif" "image/webp")
     :context-window 1024
     :input-cost 2.0
     :output-cost 8.0
     :cutoff-date "2024-05")
    (gpt-4.5-preview
     :description "DEPRECATED: Use gpt-4.1 instead"
     :capabilities (media tool-use url)
     :mime-types ("image/jpeg" "image/png" "image/gif" "image/webp")
     :context-window 128
     :input-cost 75
     :output-cost 150
     :cutoff-date "2023-10")
    (gpt-4.1-mini
     :description "Balance between intelligence, speed and cost"
     :capabilities (media tool-use json url)
     :mime-types ("image/jpeg" "image/png" "image/gif" "image/webp")
     :context-window 1024
     :input-cost 0.4
     :output-cost 1.6)
    (gpt-4.1-nano
     :description "Fastest, most cost-effective GPT-4.1 model"
     :capabilities (media tool-use json url)
     :mime-types ("image/jpeg" "image/png" "image/gif" "image/webp")
     :context-window 1024
     :input-cost 0.10
     :output-cost 0.40
     :cutoff-date "2024-05")
    (gpt-4-turbo
     :description "Previous high-intelligence model"
     :capabilities (media tool-use url)
     :mime-types ("image/jpeg" "image/png" "image/gif" "image/webp")
     :context-window 128
     :input-cost 10
     :output-cost 30
     :cutoff-date "2023-11")
    (gpt-4
     :description "GPT-4 snapshot from June 2023 with improved function calling support"
     :mime-types ("image/jpeg" "image/png" "image/gif" "image/webp")
     :capabilities (media url)
     :context-window 8.192
     :input-cost 30
     :output-cost 60
     :cutoff-date "2023-11")
    (o1
     :description "Reasoning model designed to solve hard problems across domains"
     :capabilities (media reasoning)
     :mime-types ("image/jpeg" "image/png" "image/gif" "image/webp")
     :context-window 200
     :input-cost 15
     :output-cost 60
     :cutoff-date "2023-10")
    (o1-mini
     :description "Faster and cheaper reasoning model good at coding, math, and science"
     :context-window 128
     :input-cost 3
     :output-cost 12
     :cutoff-date "2023-10"
     :capabilities (nosystem reasoning))
    (o3
     :description "Well-rounded and powerful model across domains"
     :capabilities (reasoning media tool-use json url)
     :mime-types ("image/jpeg" "image/png" "image/gif" "image/webp")
     :context-window 200
     :input-cost 10
     :output-cost 40
     :cutoff-date "2024-05")
    (o3-mini
     :description "High intelligence at the same cost and latency targets of o1-mini"
     :context-window 200
     :input-cost 1.10
     :output-cost 4.40
     :cutoff-date "2023-10"
     :capabilities (reasoning tool-use json))
    (o4-mini
     :description "Fast, effective reasoning with efficient performance in coding and visual tasks"
     :capabilities (reasoning media tool-use json url)
     :mime-types ("image/jpeg" "image/png" "image/gif" "image/webp")
     :context-window 200
     :input-cost 1.10
     :output-cost 4.40
     :cutoff-date "2024-05")
    (gpt-3.5-turbo
     :description "More expensive & less capable than GPT-4o-mini; use that instead"
     :capabilities (tool-use)
     :context-window 16.358
     :input-cost 0.50
     :output-cost 1.50
     :cutoff-date "2021-09")
    (gpt-3.5-turbo-16k
     :description "More expensive & less capable than GPT-4o-mini; use that instead"
     :capabilities (tool-use)
     :context-window 16.385
     :input-cost 3
     :output-cost 4
     :cutoff-date "2021-09"))
  "List of available OpenAI models and associated properties.
Keys:

- `:description': a brief description of the model.

- `:capabilities': a list of capabilities supported by the model.

- `:mime-types': a list of supported MIME types for media files.

- `:context-window': the context window size, in thousands of tokens.

- `:input-cost': the input cost, in US dollars per million tokens.

- `:output-cost': the output cost, in US dollars per million tokens.

- `:cutoff-date': the knowledge cutoff date.

- `:request-params': a plist of additional request parameters to
  include when using this model.

Information about the OpenAI models was obtained from the following
sources:

- <https://platform.openai.com/docs/pricing>
- <https://platform.openai.com/docs/models>")

(defcustom gptel-model 'gpt-4o-mini
  (concat
   "Model for chat.

The name of the model, as a symbol.  This is the name as expected
by the LLM provider's API.

To set the model for a chat session interactively call
`gptel-send' with a prefix argument.")
  :safe #'always
  :type `(choice
	  (symbol :tag "Specify model name")
	  ,@(mapcar (lambda (model)
		      (list 'const :tag (symbol-name (car model))
			    (car model)))
		    gptel--openai-models)))

(defvar gptel--openai
  (gptel-make-openai
      "ChatGPT"
    :key 'gptel-api-key
    :stream t
    :models gptel--openai-models))

(defcustom gptel-backend gptel--openai
  "LLM backend to use.

This is the default \"backend\", an object of type
`gptel-backend' containing connection, authentication and model
information.

A backend for ChatGPT is pre-defined by gptel.  Backends for
other LLM providers (local or remote) may be constructed using
one of the available backend creation functions:
- `gptel-make-openai'
- `gptel-make-azure'
- `gptel-make-ollama'
- `gptel-make-gpt4all'
- `gptel-make-gemini'
See their documentation for more information and the package
README for examples."
  :safe #'always
  :type `(choice
          (const :tag "ChatGPT" ,gptel--openai)
          (restricted-sexp :match-alternatives (gptel-backend-p 'nil)
			   :tag "Other backend")))

(defvar gptel-expert-commands nil
  "Whether experimental gptel options should be enabled.

This opens up advanced options in `gptel-menu'.")

(defvar-local gptel--bounds nil)
(put 'gptel--bounds 'safe-local-variable #'always)

(defvar gptel--num-messages-to-send nil)
(put 'gptel--num-messages-to-send 'safe-local-variable #'always)

(defcustom gptel-log-level nil
  "Logging level for gptel.

This is one of nil or the symbols info and debug:

nil: Don't log responses
info: Log request and response bodies
debug: Log request/response bodies, headers and all other
       connection settings.

When non-nil, information is logged to `gptel--log-buffer-name',
which see."
  :type '(choice
          (const :tag "No logging" nil)
          (const :tag "Limited" info)
          (const :tag "Full" debug)))

(defcustom gptel-track-response t
  "Distinguish between user messages and LLM responses.

When creating a prompt to send to the LLM, gptel distinguishes
between text entered by the user and past LLM responses.  This
distinction is necessary for back-and-forth conversation with an
LLM.

In regular Emacs buffers you can turn this behavior off by
setting `gptel-track-response' to nil.  All text, including
past LLM responses, is then treated as user input when sending
queries.

This variable has no effect in dedicated chat buffers (buffers
with `gptel-mode' enabled), where user prompts and responses are
always handled separately."
  :type 'boolean)

(defcustom gptel-track-media nil
  "Whether supported media in chat buffers should be sent.

When the active `gptel-model' supports it, gptel can send images
or other media from links in chat buffers to the LLM.  To use
this, the following steps are required.

1. `gptel-track-media' (this variable) should be non-nil

2. The LLM should provide vision or document support.  Currently,
only the OpenAI, Anthropic and Ollama APIs are supported.  See
the documentation of `gptel-make-openai', `gptel-make-anthropic'
and `gptel-make-ollama' resp. for details on how to specify media
support for models.

3. Only \"standalone\" links in chat buffers are considered.
These are links on their own line with no surrounding text.
Further:

- In Org mode, only files or URLs of the form
  [[/path/to/media][bracket links]] and <angle/link/path>
  are sent.

- In Markdown mode, only files or URLS of the form
  [bracket link](/path/to/media) and <angle/link/path>
  are sent.

This option has no effect in non-chat buffers.  To include
media (including images) more generally, use `gptel-add'."
  :type 'boolean)

(defcustom gptel-use-context 'system
  "Where in the request to inject gptel's additional context.

gptel always includes the active region or the buffer up to the
cursor in the request to the LLM.  Additionally, you can add
other buffers or their regions to the context with
`gptel-add-context', or from gptel's menu.  This data will be
sent with every request.

This option controls whether and where this additional context is
included in the request.

Currently supported options are:

    nil     - Do not use the context.
    system  - Include the context with the system message.
    user    - Include the context with the user prompt."
  :group 'gptel
  :type '(choice
          (const :tag "Don't include context" nil)
          (const :tag "With system message" system)
          (const :tag "With user prompt" user)))

(defcustom gptel-include-reasoning t
  "How to handle LLM reasoning or \"thinking\" text blocks.

Some LLMs include in their response a \"thinking\" section.  This
text improves the quality of the LLM's final output, but may not
be interesting to you by itself.

Supported options are the symbols

    t       - Include with the response, the default
    nil     - Do not include
    ignore  - Include with the response but ignore on subsequent
              conversation turns

It can also be a string naming a buffer, in which case the
reasoning text will be inserted at the end of that buffer."
  :group 'gptel
  :type '(choice
          (const :tag "Include with response" t)
          (const :tag "Don't include" nil)
          (const :tag "Include but ignore" ignore)
          (string :tag "Include in buffer")))

(defvar-local gptel--old-header-line nil)

(defvar gptel-context--alist nil
  "List of gptel's context sources.

Each entry is of the form
 (buffer . (overlay1 overlay2 ...))
or
 (\"path/to/file\").")

(defvar gptel--request-alist nil "Alist of active gptel requests.")


;;; Utility functions

(defun gptel-api-key-from-auth-source (&optional host user)
  "Lookup api key in the auth source.
By default, the LLM host for the active backend is used as HOST,
and \"apikey\" as USER."
  (if-let* ((secret
             (plist-get
              (car (auth-source-search
                    :host (or host (gptel-backend-host gptel-backend))
                    :user (or user "apikey")
                    :require '(:secret)))
              :secret)))
      (if (functionp secret)
          (encode-coding-string (funcall secret) 'utf-8)
        secret)
    (user-error "No `gptel-api-key' found in the auth source")))

;; FIXME Should we utf-8 encode the api-key here?
(defun gptel--get-api-key (&optional key)
  "Get api key from KEY, or from `gptel-api-key'."
  (when-let* ((key-sym (or key (gptel-backend-key gptel-backend))))
    (cl-typecase key-sym
      (function (string-trim-right (funcall key-sym) "[\n\r]+"))
      (string (string-trim-right key-sym "[\n\r]+"))
      (symbol (if-let* ((val (symbol-value key-sym)))
                  (gptel--get-api-key val)
                (error "`gptel-api-key' is not valid")))
      (t (error "`gptel-api-key' is not valid")))))

(defsubst gptel--to-number (val)
  "Ensure VAL is a number."
  (cond
   ((numberp val) val)
   ((stringp val) (string-to-number val))
   ((error "%S cannot be converted to a number" val))))

(defsubst gptel--to-string (s)
  "Convert S to a string, if possible."
  (cl-typecase s
    (symbol (symbol-name s))
    (string s)
    (otherwise (prin1-to-string s))))

(defsubst gptel--intern (s)
  "Intern S, if possible."
  (cl-etypecase s
    (symbol s)
    (string (intern s))))

(defun gptel--merge-plists (&rest plists)
  "Merge PLISTS, altering the first one.

Later plists in the sequence take precedence over earlier ones."
  (let (;; (rtn (copy-sequence (pop plists)))
        (rtn (pop plists))
        p v ls)
    (while plists
      (setq ls (pop plists))
      (while ls
        (setq p (pop ls) v (pop ls))
        (setq rtn (plist-put rtn p v))))
    rtn))

(defvar url-http-end-of-headers)
(defvar url-http-response-status)
(cl-defun gptel--url-retrieve (url &key method data headers)
  "Retrieve URL synchronously with METHOD, DATA and HEADERS."
  (declare (indent 1))
  (let ((url-request-method (if (eq method'post) "POST" "GET"))
        (url-request-data (encode-coding-string (gptel--json-encode data) 'utf-8))
        (url-mime-accept-string "application/json")
        (url-request-extra-headers
         `(("content-type" . "application/json")
           ,@headers)))
    (with-current-buffer (url-retrieve-synchronously url 'silent)
      (goto-char url-http-end-of-headers)
      (gptel--json-read))))

(defun gptel-auto-scroll ()
  "Scroll window if LLM response continues below viewport.

Note: This will move the cursor."
  (when-let* ((win (get-buffer-window (current-buffer) 'visible))
              ((not (pos-visible-in-window-p (point) win)))
              (scroll-error-top-bottom t))
    (condition-case nil
        (with-selected-window win
          (scroll-up-command))
      (error nil))))

(defun gptel-beginning-of-response (&optional _ _ arg)
  "Move point to the beginning of the LLM response ARG times."
  (interactive (list nil nil
                     (prefix-numeric-value current-prefix-arg)))
  (gptel-end-of-response nil nil (- (or arg 1))))

(defun gptel-end-of-response (&optional _ _ arg)
  "Move point to the end of the LLM response ARG times."
  (interactive (list nil nil
                     (prefix-numeric-value current-prefix-arg)))
  (unless arg (setq arg 1))
  (let ((search (if (> arg 0)
                    #'text-property-search-forward
                  #'text-property-search-backward)))
    (dotimes (_ (abs arg))
      (funcall search 'gptel 'response t)
      (if (> arg 0)
          (when-let* ((prefix (gptel-prompt-prefix-string))
                      ((not (string-empty-p prefix)))
                      ((looking-at (concat "\n\\{1,2\\}"
                                           (regexp-quote prefix) "?"))))
            (goto-char (match-end 0)))
        (when-let* ((prefix (gptel-response-prefix-string))
                    ((not (string-empty-p prefix)))
                    ((looking-back (concat (regexp-quote prefix) "?")
                                   (point-min))))
          (goto-char (match-beginning 0)))))))

(defmacro gptel--at-word-end (&rest body)
  "Execute BODY at end of the current word or punctuation."
  `(save-excursion
     (skip-syntax-forward "w.")
     ,(macroexp-progn body)))

(defmacro gptel--with-buffer-copy (buf start end &rest body)
  "Copy gptel's local variables from BUF to a temp buffer and run BODY.

If positions START and END are provided, insert that part of BUF first."
  (declare (indent 3))
  `(with-temp-buffer
     (dolist (sym '( gptel-backend gptel--system-message gptel-model
                     gptel-mode gptel-track-response gptel-track-media
                     gptel-prompt-filter-hook))
      (set (make-local-variable sym)
       (buffer-local-value sym ,buf)))
     ,(when (and start end)
       `(insert-buffer-substring ,buf ,start ,end))
     (let ((major-mode (buffer-local-value 'major-mode ,buf)))
      ,@body)))

(defmacro gptel--temp-buffer (buf)
  "Generate a temp buffer BUF.

Compatibility macro for Emacs 27.1."
  (if (< emacs-major-version 28)
      `(generate-new-buffer ,buf)
    `(generate-new-buffer ,buf t)))

(defsubst gptel-prompt-prefix-string ()
  "Prefix before user prompts in `gptel-mode'."
  (declare (side-effect-free t))
  (or (alist-get major-mode gptel-prompt-prefix-alist) ""))

(defsubst gptel-response-prefix-string ()
  "Prefix before LLM responses in `gptel-mode'."
  (declare (side-effect-free t))
  (or (alist-get major-mode gptel-response-prefix-alist) ""))

(defsubst gptel--trim-prefixes (s)
  "Remove prompt/response prefixes from string S.

Return nil if string collapses to empty string."
  (let* ((trimmed (string-trim-left
                   s (format "[\t\r\n ]*\\(?:%s\\)?[\t\r\n ]*"
                             (regexp-quote
                              (gptel-prompt-prefix-string)))))
         (trimmed (string-trim-right
                   trimmed (format "[\t\r\n ]*\\(?:%s\\)?[\t\r\n ]*"
                                   (regexp-quote
                                    (gptel-response-prefix-string))))))
    (unless (string-empty-p trimmed)
      trimmed)))

(defsubst gptel--link-standalone-p (beg end)
  "Return non-nil if positions BEG and END are isolated.

This means the extent from BEG to END is the only non-whitespace
content on this line."
  (save-excursion
    (and (= beg (progn (goto-char beg) (beginning-of-line)
                       (skip-chars-forward "\t ")
                       (point)))
         (= end (progn (goto-char end) (end-of-line)
                       (skip-chars-backward "\t ")
                       (point))))))

(defvar-local gptel--backend-name nil
  "Store to persist backend name across Emacs sessions.

Note: Changing this variable does not affect gptel\\='s behavior
in any way.")
(put 'gptel--backend-name 'safe-local-variable #'always)

;;;; Model interface
;; NOTE: This interface would be simpler to implement as a defstruct.  But then
;; users cannot set `gptel-model' to a symbol/string directly, or we'd need
;; another map from these symbols to the actual model structs.

(defsubst gptel--model-name (model)
  "Get name of gptel MODEL."
  (gptel--to-string model))

(defsubst gptel--model-capabilities (model)
  "Get MODEL capabilities."
  (get model :capabilities))

(defsubst gptel--model-mimes (model)
  "Get supported mime-types for MODEL."
  (get model :mime-types))

(defsubst gptel--model-capable-p (cap &optional model)
  "Return non-nil if MODEL supports capability CAP."
  (memq cap (gptel--model-capabilities
             (or model gptel-model))))

;; TODO Handle model mime specifications like "image/*"
(defsubst gptel--model-mime-capable-p (mime &optional model)
  "Return non nil if MODEL can understand MIME type."
  (car-safe (member mime (gptel--model-mimes
                        (or model gptel-model)))))

(defsubst gptel--model-request-params (model)
  "Get model-specific request parameters for MODEL."
  (get model :request-params))

;;;; File handling
(defun gptel--base64-encode (file)
  "Encode FILE as a base64 string.

FILE is assumed to exist and be a regular file."
  (with-temp-buffer
    (insert-file-contents-literally file)
    (base64-encode-region (point-min) (point-max)
                          :no-line-break)
    (buffer-string)))

;;;; Response text recognition

(defun gptel--get-buffer-bounds ()
  "Return the gptel response boundaries in the buffer as an alist."
  (save-excursion
    (save-restriction
      (widen)
      (goto-char (point-max))
      (let ((bounds) (prev-pt (point)))
        (while (and (/= prev-pt (point-min))
                    (goto-char (previous-single-property-change
                                (point) 'gptel nil (point-min))))
          (when-let* ((prop (get-char-property (point) 'gptel)))
            (let* ((prop-name (if (symbolp prop) prop (car prop)))
                   (val (when (consp prop) (cdr prop)))
                   (bound (if val
                              (list (point) prev-pt val)
                            (list (point) prev-pt))))
              (push bound (alist-get prop-name bounds))))
          (setq prev-pt (point)))
        bounds))))

(define-obsolete-function-alias
  'gptel--get-bounds 'gptel--get-response-bounds "0.9.8")

(defun gptel--get-response-bounds ()
  "Return the gptel response boundaries around point."
  (let (prop)
    (save-excursion
      (when (text-property-search-backward
             'gptel 'response t)
        (when (setq prop (text-property-search-forward
                          'gptel 'response t))
          (cons (prop-match-beginning prop)
                (prop-match-end prop)))))))

(defun gptel--in-response-p (&optional pt)
  "Check if position PT is inside a gptel response."
  (eq (get-char-property (or pt (point)) 'gptel) 'response))

(defun gptel--at-response-history-p (&optional pt)
  "Check if gptel response at position PT has variants."
  (get-char-property (or pt (point)) 'gptel-history))

(defvar gptel--mode-description-alist
  '((js2-mode      . "Javascript")
    (sh-mode       . "Shell")
    (enh-ruby-mode . "Ruby")
    (yaml-mode     . "Yaml")
    (yaml-ts-mode  . "Yaml")
    (rustic-mode   . "Rust")
    (tuareg-mode   . "OCaml"))
  "Mapping from unconventionally named major modes to languages.

This is used when generating system prompts for rewriting and
when including context from these major modes.")

(defun gptel--strip-mode-suffix (mode-sym)
  "Remove the -mode suffix from MODE-SYM.

MODE-SYM is typically a major-mode symbol."
  (or (alist-get mode-sym gptel--mode-description-alist)
      (let ((mode-name (thread-last
                         (symbol-name mode-sym)
                         (string-remove-suffix "-mode")
                         (string-remove-suffix "-ts"))))
        ;; NOTE: The advertised calling convention of provided-mode-derived-p
        ;; has changed in Emacs 30, this needs to be updated eventually
        (if (provided-mode-derived-p
             mode-sym 'prog-mode 'text-mode 'tex-mode)
            mode-name ""))))

;;;; Directive handling


(defvar gptel--system-message
  (or (alist-get 'default gptel-directives)
      "You are a large language model living in Emacs and a helpful assistant. Respond concisely.")
  "The system message used by gptel.")
(put 'gptel--system-message 'safe-local-variable #'always)

(defun gptel--describe-directive (directive width &optional replacement)
  "Find description for DIRECTIVE, truncated  to WIDTH.

DIRECTIVE is a gptel directive, and can be a string, a function
or a list of strings.  See `gptel-directives'.

The result is a string intended for display.  Newlines are
replaced with REPLACEMENT."
  (cl-typecase directive
    (string
     (concat
      (string-replace "\n" (or replacement " ")
                      (truncate-string-to-width
                       directive width nil nil t))))
    (function
     (concat
      "λ: "
      (string-replace
       "\n" (or replacement " ")
       (truncate-string-to-width
        (or (and-let* ((doc (documentation directive)))
              (substring doc nil (string-match-p "\n" doc)))
            "[Dynamically generated; no preview available]")
        width nil nil t))))
    (list (and-let* ((from-template (car directive)))
            (gptel--describe-directive
             from-template width)))
    (t "")))

(defun gptel--parse-directive (directive &optional raw)
  "Parse DIRECTIVE into a backend-appropriate form.

DIRECTIVE is a gptel directive: it can be a string, a list or a
function that returns either, see `gptel-directives'.

Return a cons cell consisting of the system message (a string)
and a template consisting of alternating user/LLM
records (a list of strings or nil).

If RAW is non-nil, the user/LLM records are not processed and are
returned as a list of strings."
  (and directive
       (cl-etypecase directive
         (string   (list directive))
         (function (gptel--parse-directive (funcall directive) raw))
         (cons     (if raw directive
                     (cons (car directive)
                           (gptel--parse-list
                            gptel-backend (cdr directive))))))))



;;; Logging

(defconst gptel--log-buffer-name "*gptel-log*"
  "Log buffer for gptel.")

(declare-function json-pretty-print "json")

(defun gptel--log (data &optional type no-json)
  "Log DATA to `gptel--log-buffer-name'.

TYPE is a label for data being logged.  DATA is assumed to be
Valid JSON unless NO-JSON is t."
  (with-current-buffer (get-buffer-create gptel--log-buffer-name)
    (let ((p (goto-char (point-max))))
      (unless (bobp) (insert "\n"))
      (insert (format "{\"gptel\": \"%s\", " (or type "none"))
              (format-time-string "\"timestamp\": \"%Y-%m-%d %H:%M:%S\"}\n")
              data)
      (unless no-json (ignore-errors (json-pretty-print p (point)))))))


;;; Saving and restoring state

(defun gptel--restore-props (bounds-alist)
  "Restore text properties from BOUNDS-ALIST.
BOUNDS-ALIST is (PROP . BOUNDS).  BOUNDS is a list of BOUND.  Each BOUND
is either (BEG END VAL) or (BEG END).

For (BEG END VAL) forms, even if VAL is nil, the gptel property will be
set to (PROP . VAL).  For (BEG END) forms, except when PROP is response,
the gptel property is set to just PROP.

The legacy structure, a list of (BEG . END) is also supported and will be
applied before being re-persisted in the new structure."
  (let ((modified (buffer-modified-p)))
    (if (symbolp (caar bounds-alist))
        (mapc
         (lambda (bounds)
           (let* ((prop (pop bounds)))
             (mapc
              (lambda (bound)
                (let ((prop-has-val (> (length bound) 2)))
                  (add-text-properties
                   (pop bound) (pop bound)
                   (if (eq prop 'response)
                       '(gptel response front-sticky (gptel))
                     (list 'gptel
                           (if prop-has-val
                               (cons prop (pop bound))
                             prop))))))
              bounds)))
         bounds-alist)
      (mapc (lambda (bound)
              (add-text-properties
               (car bound) (cdr bound) '(gptel response front-sticky (gptel))))
            bounds-alist))
    (set-buffer-modified-p modified)))

(defun gptel--restore-state ()
  "Restore gptel state when turning on `gptel-mode'."
  (when (buffer-file-name)
    (if (derived-mode-p 'org-mode)
        (progn
          (require 'gptel-org)
          (gptel-org--restore-state))
      (when gptel--bounds
        (gptel--restore-props gptel--bounds)
        (message "gptel chat restored."))
      (when gptel--backend-name
        (if-let* ((backend (alist-get
                            gptel--backend-name gptel--known-backends
                            nil nil #'equal)))
            (setq-local gptel-backend backend)
          (message
           (substitute-command-keys
            (concat
             "Could not activate gptel backend \"%s\"!  "
             "Switch backends with \\[universal-argument] \\[gptel-send]"
             " before using gptel."))
           gptel--backend-name))))))

(defun gptel--save-state ()
  "Write the gptel state to the buffer.

This saves chat metadata when writing the buffer to disk.  To
restore a chat session, turn on `gptel-mode' after opening the
file."
  (run-hooks 'gptel-save-state-hook)
  (if (derived-mode-p 'org-mode)
      (progn
        (require 'gptel-org)
        (gptel-org--save-state))
    (let ((print-escape-newlines t))
      (save-excursion
        (save-restriction
          (add-file-local-variable 'gptel-model gptel-model)
          (add-file-local-variable 'gptel--backend-name
                                   (gptel-backend-name gptel-backend))
          (unless (equal (default-value 'gptel-temperature) gptel-temperature)
            (add-file-local-variable 'gptel-temperature gptel-temperature))
          (unless (equal (default-value 'gptel--system-message)
                           gptel--system-message)
            (add-file-local-variable
             'gptel--system-message
             (car-safe (gptel--parse-directive gptel--system-message))))
          (when gptel-max-tokens
            (add-file-local-variable 'gptel-max-tokens gptel-max-tokens))
          (when (natnump gptel--num-messages-to-send)
            (add-file-local-variable 'gptel--num-messages-to-send
                                     gptel--num-messages-to-send))
          (add-file-local-variable 'gptel--bounds (gptel--get-buffer-bounds)))))))


;;; Minor mode and UI

;; NOTE: It's not clear that this is the best strategy:
(add-to-list 'text-property-default-nonsticky '(gptel . t))

;;;###autoload
(define-minor-mode gptel-mode
  "Minor mode for interacting with LLMs."
  :lighter " GPT"
  :keymap
  (let ((map (make-sparse-keymap)))
    (define-key map (kbd "C-c RET") #'gptel-send)
    map)
  (if gptel-mode
      (progn
        (unless (derived-mode-p 'org-mode 'markdown-mode 'text-mode)
          (gptel-mode -1)
          (user-error (format "`gptel-mode' is not supported in `%s'." major-mode)))
        (add-hook 'before-save-hook #'gptel--save-state nil t)
        (when (derived-mode-p 'org-mode)
          ;; Work around bug in `org-fontify-extend-region'.
          (add-hook 'gptel-post-response-functions #'font-lock-flush nil t))
        (gptel--restore-state)
        (if gptel-use-header-line
          (setq gptel--old-header-line header-line-format
                header-line-format
                (list '(:eval (concat (propertize " " 'display '(space :align-to 0))
                               (format "%s" (gptel-backend-name gptel-backend))))
                      (propertize " Ready" 'face 'success)
                      '(:eval
                        (let* ((model (gptel--model-name gptel-model))
                              (system
                               (propertize
                                (buttonize
                                 (format "[Prompt: %s]"
                                  (or (car-safe (rassoc gptel--system-message gptel-directives))
                                   (gptel--describe-directive gptel--system-message 15)))
                                 (lambda (&rest _) (gptel-system-prompt)))
                                'mouse-face 'highlight
                                'help-echo "System message for session"))
                              (context
                               (and gptel-context--alist
                                (cl-loop for entry in gptel-context--alist
                                 if (bufferp (car entry)) count it into bufs
                                 else count (stringp (car entry)) into files
                                 finally return
                                 (propertize
                                  (buttonize
                                   (concat "[Context: "
                                    (and (> bufs 0) (format "%d buf" bufs))
                                    (and (> bufs 1) "s")
                                    (and (> bufs 0) (> files 0) ", ")
                                    (and (> files 0) (format "%d file" files))
                                    (and (> files 1) "s")
                                    "]")
                                   (lambda (&rest _)
                                     (require 'gptel-context)
                                     (gptel-context--buffer-setup)))
                                  'mouse-face 'highlight
                                  'help-echo "Active gptel context"))))
                              (toggle-track-media
                               (lambda (&rest _)
                                 (setq-local gptel-track-media
                                  (not gptel-track-media))
                                 (if gptel-track-media
                                     (message
                                      (concat
                                       "Sending media from included links.  To include media, create "
                                       "a \"standalone\" link in a paragraph by itself, separated from surrounding text."))
                                   (message "Ignoring image links.  Only link text will be sent."))
                                 (run-at-time 0 nil #'force-mode-line-update)))
                              (track-media
                               (and (gptel--model-capable-p 'media)
                                (if gptel-track-media
                                    (propertize
                                     (buttonize "[Sending media]" toggle-track-media)
                                     'mouse-face 'highlight
                                     'help-echo
                                     "Sending media from standalone links/urls when supported.\nClick to toggle")
                                  (propertize
                                   (buttonize "[Ignoring media]" toggle-track-media)
                                   'mouse-face 'highlight
                                   'help-echo
                                   "Ignoring images from standalone links/urls.\nClick to toggle"))))
                              (toggle-tools (lambda (&rest _) (interactive)
                                              (run-at-time 0 nil
                                               (lambda () (call-interactively #'gptel-tools)))))
                              (tools (when (and gptel-use-tools gptel-tools)
                                      (propertize
                                       (buttonize (pcase (length gptel-tools)
                                                   (0 "[No tools]") (1 "[1 tool]")
                                                   (len (format "[%d tools]" len)))
                                        toggle-tools)
                                       'mouse-face 'highlight
                                       'help-echo "Select tools"))))
                         (concat
                          (propertize
                           " " 'display
                           `(space :align-to (- right
                                              ,(+ 5 (length model) (length system)
                                                (length track-media) (length context) (length tools)))))
                          tools (and track-media " ") track-media (and context " ") context " " system " "
                          (propertize
                           (buttonize (concat "[" model "]")
                            (lambda (&rest _) (gptel-menu)))
                           'mouse-face 'highlight
                           'help-echo "Model in use"))))))
          (setq mode-line-process
                '(:eval (concat " "
                         (buttonize (gptel--model-name gptel-model)
                            (lambda (&rest _) (gptel-menu))))))))
    (remove-hook 'before-save-hook #'gptel--save-state t)
    (if gptel-use-header-line
        (setq header-line-format gptel--old-header-line
              gptel--old-header-line nil)
      (setq mode-line-process nil))))

(defvar gptel--fsm-last)                ;Defined further below
(defun gptel--update-status (&optional msg face)
  "Update status MSG in FACE."
  (when gptel-mode
    (if gptel-use-header-line
        (and (consp header-line-format)
             (setf (nth 1 header-line-format)
                   (thread-first
                     msg
                     (buttonize (lambda (_) (gptel--inspect-fsm)))
                     (propertize 'face face 'mouse-face 'highlight))))
      (if (member msg '(" Typing..." " Waiting..."))
          (setq mode-line-process (propertize msg 'face face))
        (setq mode-line-process
              '(:eval (concat " "
                       (buttonize (gptel--model-name gptel-model)
                            (lambda (&rest _) (gptel-menu))))))
        (message (propertize msg 'face face))))
    (force-mode-line-update)))

(declare-function gptel-context--wrap "gptel-context")


;;; Tool use

(defcustom gptel-use-tools t
  "Whether gptel should use tools.

Tools are capabilities provided by you to the LLM as functions an
LLM can choose to call.  gptel runs the function call on your
machine.

If set to t, any tools selected in `gptel-tools' will be made
available to the LLM.  This is the default.  It has no effect if
no tools are selected.

If set to force, gptel will try to force the LLM to call one or
more of the provided tools.  Support for this feature depends on
the backend/API, and gptel will fall back to the default behavior
when forcing tool use is unsupported.

If nil, tool use is turned off."
  :type '(choice
          (const :tag "Enable" t)
          (const :tag "Force tool use" force)
          (const :tag "Turn Off" nil)))

(defcustom gptel-confirm-tool-calls 'auto
  "Whether tool calls should wait for the user to run them.

If set to t or nil, tool calls always or never seek confirmation
from the user before running.

If set to the symbol auto (the default), a tool call will seek
confirmation only when the corresponding tool spec has a non-nil
:confirm slot.  See `gptel-make-tool'."
  :type '(choice
          (const :tag "Tool decides" auto)
          (const :tag "Always" t)
          (const :tag "Never" nil)))

(defcustom gptel-include-tool-results 'auto
  "Whether tool call results should be included in the buffer.

If set to t or nil, results of tool calls are always or never
included in the LLM response, respectively.

If set to the symbol auto (the default), a tool call result is
included only when the corresponding tool spec has a non-nil
:include slot.  See `gptel-make-tool'."
  :type '(choice
          (const :tag "Tool decides" auto)
          (const :tag "Always" t)
          (const :tag "Never" nil)))

(defcustom gptel-tools nil
  "A list of tools to include with gptel requests.

Each tool should be a `gptel-tool' struct, which see.  To specify
a tool, use `gptel-make-tool', which see."
  :group 'gptel
  :type '(repeat gptel-tool))

(cl-defstruct (gptel-tool (:constructor nil)
                          (:constructor gptel--make-tool-internal
                           (&key function name description args
                                 async category confirm include
                                 &allow-other-keys))
                          (:copier gptel--copy-tool))
  "Struct to specify tools for LLMs to run.

A tool is a function specification sent to the LLM along with
a (plain language) task.  If the LLM decides to use the tool to
accomplish the task, gptel will run the tool and (optionally)
feed the LLM the results.  You can add tools via
`gptel-make-tool', which see."
  (function nil :type function :documentation "Function that runs the tool")
  (name nil :type string :documentation "Tool name, snake_case recommended")
  (description nil :type string :documentation "What the tool does, intended for the LLM")
  (args nil :type list :documentation "List of plists specifying function arguments")
  (async nil :type boolean :documentation "Whether the function runs asynchronously")
  (category nil :type string :documentation "Use to group tools by purpose")
  (confirm nil :type boolean :documentation "Seek confirmation before running tool?")
  (include nil :type boolean :documentation "Include tool results in buffer?"))

(defun gptel--preprocess-tool-args (spec)
  "Convert symbol :type values in tool SPEC to strings destructively."
  ;; NOTE: Do not use `sequencep' here, as that covers strings too and breaks
  ;; things.
  (when (or (listp spec) (vectorp spec))
    (cond
     ((vectorp spec)
      (cl-loop for element across spec
               for idx upfrom 0
               do (aset spec idx (gptel--preprocess-tool-args element))))
     ((keywordp (car spec))
      (let ((tail spec))
        (while tail
          (when (and (eq (car tail) :type) (symbolp (cadr tail)))
            (setcar (cdr tail) (symbol-name (cadr tail))))
          ;; TODO: Handle :enum ("provided" "as" "list") here, convert to
          ;; :enum ["provided" "as" "array"]
          (when (or (listp (cadr tail)) (vectorp (cadr tail)))
            (gptel--preprocess-tool-args (cadr tail)))
          (setq tail (cddr tail)))))
     ((listp spec) (dolist (element spec)
                     (when (listp element)
                       (gptel--preprocess-tool-args element))))))
  spec)

(defun gptel--make-tool (&rest spec)
  "Construct a gptel-tool according to SPEC."
  (apply #'gptel--make-tool-internal (gptel--preprocess-tool-args spec)))

(defvar gptel--known-tools nil
  "Alist of gptel tools arranged by category.

A \"tool\" is a function spec (definition and description)
provided by gptel to an LLM.  See `gptel-tool'.  Each tool is
assigned a category when it is created, with a category of
\"misc\" if none is specified.

This is a two-level alist mapping categories and tool names to
the tool itself.  It is used as a global register of available
tools and in gptel's UI, see `gptel-tools'.

In this example structure, cat-tool and the rest are cl-structs
of type `gptel-tool':

   CATEGORY         TOOL NAME          TOOL
 ((\"filesystem\" . ((\"read_file\"      . cat-tool)
                   (\"list_directory\" . ls-tool)))
  (\"emacs\"      . ((\"read_buffer\"    . buffer-substring-tool)
                   (\"send_message\"   . message-tool))))

This variable is for internal use only, to define a tool use
`gptel-make-tool'.")

(defun gptel-get-tool (path)
  "Find tool in gptel's tool registry at PATH.

PATH can be specified
- as a string representing the tool name, like \"search_db\",
- or as a list representing a category and tool name,
  like \\='(\"emacs\" \"read_buffer\").
In both cases, the first matching gptel-tool is returned.

- as a string representing a category, like \"filesystem\".
In this case a list of all gptel-tools with this category is
returned."
  (or (cl-etypecase path
        (cons (let ((tc (map-nested-elt gptel--known-tools path)))
                (if (consp tc) (map-values tc) tc)))
        (string (if-let* ((category (assoc path gptel--known-tools)))
                    (map-values (cdr category))
                  (cl-loop for (_ . tools) in gptel--known-tools
                           if (assoc path tools)
                           return (cdr it)))))
      (error "No tool matches for %S" path)))

(defun gptel-make-tool (&rest slots)
  "Make a gptel tool for LLM use.

The following keyword arguments are available, of which the first
four are required.

NAME: The name of the tool, recommended to be in Javascript style snake_case.

FUNCTION: The function itself (lambda or symbol) that runs the tool.

DESCRIPTION: A verbose description of what the tool does, how to
call it and what it returns.

ARGS: A list of plists specifying the arguments, or nil for a function that
takes no arguments.  Each plist in ARGS requires the following keys:
- argument :name and :description, as strings.
- argument :type, as a symbol.  Allowed types are those understood by the JSON
  schema: string, number, integer, boolean, array, object or null

The following plist keys are conditional/optional:
- :optional, boolean indicating if argument is optional
- :enum for enumerated types, whose value is a vector of strings representing
  allowed values.  Note that :type is still required for enums.
- :items, if the :type is array.  Its value must be a plist including at least
  the item's :type.
- :properties, if the type is object.  Its value must be a plist that can be
  serialized into a JSON object specification by `json-serialize'.

ASYNC: boolean indicating if the elisp function is asynchronous.
If ASYNC is t, the function should take a callback as its first
argument, along with the arguments specified in ARGS, and run the
callback with the tool call result when it's ready.  The callback
itself is an implementation detail and must not be included in
ARGS.

The following keys are optional

CATEGORY: A string indicating a category for the tool.  This is
used only for grouping in gptel's UI.  Defaults to \"misc\".

CONFIRM: Whether the tool call should wait for the user to run
it.  If true, the user will be prompted with the proposed tool
call, which can be examined, accepted, deferred or canceled.

INCLUDE: Whether the tool results should be included as part of
the LLM output.  This is useful for logging and as context for
subsequent requests in the same buffer.  This is primarily useful
in chat buffers.

Here is an example definition:

  (gptel-make-tool
   :function (lambda (location unit)
                (url-retrieve-synchronously \"api.weather.com/...\"
                                            location unit))
   :name \"get_weather\"
   :description \"Get the current weather in a given location\"
   :args (list \\='(:name \"location\"
                 :type string
                 :description \"The city and state, e.g. San Francisco, CA\")
               \\='(:name \"unit\"
                 :type string
                 :enum [\"celsius\" \"farenheit\"]
                 :description
                 \"The unit of temperature, either \\='celsius\\=' or \\='fahrenheit\\='\"
                 :optional t)))

If the tool is asynchronous, the function is modified to take a
callback as its first argument, which it runs with the result:

   (lambda (callback location unit)
     (url-retrieve \"api.weather.com/...\"
                   (lambda (_)
                     (let ((result (parse-this-buffer)))
                       (funcall callback result)))))"
  (let* ((tool (apply #'gptel--make-tool slots))
         (category (or (gptel-tool-category tool) "misc")))
    (setf (alist-get
           (gptel-tool-name tool)
           (alist-get category gptel--known-tools nil nil #'equal)
           nil nil #'equal)
          tool)))

(cl-defgeneric gptel--parse-tools (_backend tools)
  "Parse TOOLS and return a list of prompts.

TOOLS is a list of `gptel-tool' structs, which see.

_BACKEND is the LLM backend in use.  This is the default
implementation, used by OpenAI-compatible APIs and Ollama."
  (vconcat
   (mapcar
    (lambda (tool)
      (list
       :type "function"
       :function
       (append
        (list
         :name (gptel-tool-name tool)
         :description (gptel-tool-description tool))
        (and (gptel-tool-args tool)     ;no parameters if args is nil
<<<<<<< HEAD
             (list
              :parameters
              (list :type "object"
                    ;; gptel's tool args spec is close to the JSON schema, except
                    ;; that we use (:name "argname" ...)
                    ;; instead of  (:argname (...)), and
                    ;; (:optional t) for each arg instead of (:required [...])
                    ;; for all args at once.  Handle this difference by
                    ;; modifying a copy of the gptel tool arg spec.
                    :properties
                    (cl-loop
                     for arg in (gptel-tool-args tool)
                     for argspec = (copy-sequence arg)
                     for name = (plist-get arg :name) ;handled differently
                     for newname = (or (and (keywordp name) name)
                                       (make-symbol (concat ":" name)))
                     do                ;ARGSPEC is ARG without unrecognized keys
                     (cl-remf argspec :name)
                     (cl-remf argspec :optional)
                     if (equal (plist-get arg :type) "object")
                     do (unless (plist-member argspec :required)
                          (plist-put argspec :required []))
                     (plist-put argspec :additionalProperties :json-false)
                     append (list newname argspec))
                    :required
                    (vconcat
                     (delq nil (mapcar
                                (lambda (arg) (and (not (plist-get arg :optional))
                                              (plist-get arg :name)))
                                (gptel-tool-args tool))))
                    :additionalProperties :json-false))))))
=======
             `(:parameters ,(gptel--tool-args-to-json-schema (gptel-tool-args tool)))))))
>>>>>>> 17885575
    (ensure-list tools))))

(defun gptel--tool-args-to-json-schema (tool-args)
  "Convert TOOL-ARGS into a JSON schema object."
  (list :type "object"
        :properties
        (cl-loop
         for arg in tool-args
         for name = (plist-get arg :name)
         for type = (plist-get arg :type)
         for newname = (or (and (keywordp name) name)
                           (make-symbol (concat ":" name)))
         for enum = (plist-get arg :enum)
         append
         (list newname
               `(:type ,type
                       :description ,(plist-get arg :description)
                       ,@(if enum (list :enum (vconcat enum)))
                       ,@(cond
                          ((equal type "object")
                           (list :properties (plist-get arg :properties)
                                 :required (or (plist-get arg :required)
                                               (vector))
                                 :additionalProperties :json-false))
                          ((equal type "array")
                           ;; TODO(tool) If the item type is an object,
                           ;; add :additionalProperties to it
                           (list :items (plist-get arg :items)))))))
        :required
        (vconcat
         (delq nil (mapcar
                    (lambda (arg) (and (not (plist-get arg :optional))
                                       (plist-get arg :name)))
                    tool-args)))
        :additionalProperties :json-false))

(cl-defgeneric gptel--parse-tool-results (backend results)
  "Return a BACKEND-appropriate prompt containing tool call RESULTS.

This will be injected into the messages list in the prompt to
send to the LLM.")

;; FIXME(fsm) unify this with `gptel--wrap-user-prompt', which is a mess
(cl-defgeneric gptel--inject-prompt
  (_backend data new-prompt &optional _position)
  "Append NEW-PROMPT to existing prompts in query DATA.

NEW-PROMPT can be a single message or a list of messages.

Not implemented: if POSITION is
- a non-negative number, insert it at that position in PROMPTS.
- a negative number, insert it there counting from the end.

This generic implementation handles the Anthropic,
OpenAI-compatible and Ollama message formats."
  ;; ;TODO(fsm): implement _POSITION
  (when (keywordp (car-safe new-prompt)) ;Is new-prompt one or many?
    (setq new-prompt (list new-prompt)))
  (let ((prompts (plist-get data :messages)))
    (plist-put data :messages (vconcat prompts new-prompt))))


;;; State machine for driving requests

(defvar gptel-request--transitions
  `((INIT . ((t                       . WAIT)))
    (WAIT . ((t                       . TYPE)))
    (TYPE . ((,#'gptel--error-p       . ERRS)
             (,#'gptel--tool-use-p    . TOOL)
             (t                       . DONE)))
    (TOOL . ((,#'gptel--error-p       . ERRS)
             (,#'gptel--tool-result-p . WAIT)
             (t                       . DONE))))
  "Alist specifying gptel's default state transition table for requests.

Each entry is a list whose car is a request state (any symbol)
and whose cdr is an alist listing possible next states.  Each key
is either a predicate function or `t'.  When `gptel--fsm-next' is
called, the predicates are called in the order they appear here
to find the next state.  Each predicate is called with the state
machine's INFO, see `gptel-fsm'.  A predicate of `t' is
considered a success and acts as a default.")

(defvar gptel-request--handlers
  `((WAIT ,#'gptel--handle-wait)
    (TOOL ,#'gptel--handle-tool-use))
  "Alist specifying handlers for gptel's default state transitions.

Each entry is a list whose car is a request state (a symbol) and
whose cdr is a list of handler functions called when
transitioning to that state.  The handlers are called in the
sequence that they appear in the list, and each function receives
the state machine as its only argument.  Information about the
request state can be retrieved via the machine's INFO slot, see
`gptel-fsm'.

Handlers are responsible for doing state-related tasks (like
logging errors or inserting responses) and transitioning to the
next state by calling `gptel--fsm-transition'.

Handlers can be asynchronous, in which case the transition call
should typically be placed in its callback.")

(defvar gptel-send--handlers
  `((WAIT ,#'gptel--handle-wait)
    (TYPE ,#'gptel--handle-pre-insert)
    (ERRS ,#'gptel--handle-error ,#'gptel--fsm-last)
    (TOOL ,#'gptel--handle-tool-use)
    (DONE ,#'gptel--handle-post-insert ,#'gptel--fsm-last))
  "Alist specifying handlers for `gptel-send' state transitions.

See `gptel-request--handlers' for details.")

(cl-defstruct (gptel-fsm (:constructor gptel-make-fsm)
                         (:copier gptel-copy-fsm))
  "State machine for gptel requests.

STATE: The current state of the machine, can be any symbol.

TABLE: Alist mapping states to possible next states
along with predicates to determine the next state.  See
`gptel-request--transitions' for an example.

HANDLERS: Alist mapping states to state handler functions.
Handlers are called when entering each state.  See
`gptel-request--handlers' for an example

INFO: The state machine's current context.  This is a plist
holding all the information required for the ongoing request, and
can be used to tweak and resume a paused request.  This should be
called \"context\", but context means too many things already in
gptel's code!

Each gptel request is passed an instance of this
state machine and driven by it."
  (state 'INIT)
  (table gptel-request--transitions)
  (handlers gptel-request--handlers) info)

(defun gptel--fsm-transition (machine &optional new-state)
  "Move MACHINE to its next state.

MACHINE is an instance of `gptel-fsm'.

The next state is NEW-STATE if given.  Otherwise it is determined
automatically from MACHINE's transition table."
  (unless new-state (setq new-state (gptel--fsm-next machine)))
  (push (gptel-fsm-state machine)
        (plist-get (gptel-fsm-info machine) :history))
  (setf (gptel-fsm-state machine) new-state)
  (when-let* ((handlers (alist-get new-state (gptel-fsm-handlers machine))))
    (mapc (lambda (h) (funcall h machine)) handlers)))

(defun gptel--fsm-next (machine)
  "Determine MACHINE's next state according to its transition table.

MACHINE is an instance of `gptel-fsm'"
  (let* ((current (gptel-fsm-state machine))
         (transitions (alist-get current (gptel-fsm-table machine))))
    (cl-loop
     with info = (gptel-fsm-info machine)
     for (pred . next) in transitions
     when (or (eq pred t) (funcall pred info))
     return next)))

(defvar-local gptel--fsm-last nil
  "State machine for latest request in the buffer.")

(defun gptel--fsm-last (fsm)
    "Capture the latest request state FSM for introspection."
    (let ((info (gptel-fsm-info fsm)))
      (unless gptel-log-level
        (let ((data (plist-get info :data)))
          (dolist (key '(:messages :contents :query))
            (setf (plist-get data key) nil))))
      (setf (gptel-fsm-info fsm)
            (plist-put info :end-time (current-time-string)))
      (with-current-buffer (plist-get info :buffer)
        (setq gptel--fsm-last fsm))))

(defun gptel--inspect-fsm (&optional fsm)
  "Inspect gptel request state FSM.

FSM defaults to the state of the last request in the current
buffer."
  (unless fsm
    (setq fsm (or (cdr-safe (cl-find-if
                             (lambda (proc-list)
                               (eq (thread-first (cdr proc-list)
                                                 (gptel-fsm-info)
                                                 (plist-get :buffer))
                                   (current-buffer)))
                             gptel--request-alist))
                  gptel--fsm-last)))
  (unless (cl-typep gptel--fsm-last 'gptel-fsm)
    (user-error "No gptel request log in this buffer yet!"))
  (require 'tabulated-list)
  (with-current-buffer (get-buffer-create "*gptel-diagnostic*")
    (setq tabulated-list-format [("Request attribute" 30 t) ("Value" 30)])
    (let* ((pb (lambda (s) (propertize s 'face 'font-lock-builtin-face)))
           (ps (lambda (s) (propertize s 'face 'font-lock-string-face)))
           (fmt (lambda (s) (cond ((memq (car-safe s) '(closure lambda))
                              (format "#<lambda %#x>" (sxhash s)))
                             ((byte-code-function-p s)
                              (format "#<compiled %#x>" (sxhash s)))
                             ((stringp s) (string-replace "\n" "⮐ " s))
                             (t (prin1-to-string s)))))
           (inhibit-read-only t)
           (info (gptel-fsm-info fsm))
           (entries-info
            (cl-loop
             for idx upfrom 3
             for (key val) on info by #'cddr
             unless (memq key '(:data :history :tools
                                :partial_text :partial_json))
             collect
             (list idx `[,(funcall pb (symbol-name key))
                         ,(funcall ps (funcall fmt val))])))
           (entries-data
            (cl-loop
             for idx upfrom 50
             for (key val) on (plist-get info :data) by #'cddr
             unless (memq key '(:messages :stream :contents :query))
             collect
             (list idx `[,(funcall pb (symbol-name key))
                         ,(funcall ps (funcall fmt val))]))))
      (setq tabulated-list-entries
            (nconc (list `(2 [,(funcall pb ":state")
                              ,(funcall ps
                                (mapconcat
                                 fmt (reverse (cons (gptel-fsm-state fsm)
                                               (plist-get info :history)))
                                 " → "))]))
                   entries-info
                   entries-data))
      (tabulated-list-print)
      (tabulated-list-mode)
      (tabulated-list-init-header)
      (hl-line-mode 1)
      (display-buffer
       (current-buffer)
       '((display-buffer-in-side-window)
         (side . bottom)
         (window-height . fit-window-to-buffer)
         (slot . 10)
         (body-function . select-window))))))

;;;; State machine handlers
;; The next few functions are default state handlers for gptel's state machine,
;; see `gptel-request--handlers'.

(defun gptel--handle-wait (fsm)
  "Fire the request contained in state machine FSM's info."
  ;; Reset some flags in info.  This is necessary when reusing fsm's context for
  ;; a second network request: gptel tests for the presence of these flags to
  ;; handle state transitions.  (NOTE: Don't add :token to this.)
  (let ((info (gptel-fsm-info fsm)))
    (dolist (key '(:tool-success :tool-use :error :http-status :reasoning))
      (when (plist-get info key)
        (plist-put info key nil))))
  (funcall
   (if gptel-use-curl
       #'gptel-curl-get-response
     #'gptel--url-get-response)
   fsm)
  (run-hooks 'gptel-post-request-hook)
  (with-current-buffer (plist-get (gptel-fsm-info fsm) :buffer)
    (gptel--update-status " Waiting..." 'warning)))

(defun gptel--handle-pre-insert (fsm)
  "Tasks before inserting the LLM response for state FSM.

Handle read-only buffers and run pre-response hooks (but only if
the request succeeded)."
  (let* ((info (gptel-fsm-info fsm))
         (start-marker (plist-get info :position)))
    (when (and
           (memq (plist-get info :callback)
                 '(gptel--insert-response gptel-curl--stream-insert-response))
           (with-current-buffer (plist-get info :buffer)
             (or buffer-read-only
                 (get-char-property start-marker 'read-only))))
      (message "Buffer is read only, displaying reply in buffer \"*LLM response*\"")
      (display-buffer
       (with-current-buffer (get-buffer-create "*LLM response*")
         (visual-line-mode 1)
         (goto-char (point-max))
         (move-marker start-marker (point) (current-buffer))
         (current-buffer))
       '((display-buffer-reuse-window
          display-buffer-pop-up-window)
         (reusable-frames . visible))))
    (with-current-buffer (marker-buffer start-marker)
      (when (plist-get info :stream)
        (gptel--update-status " Typing..." 'success))
      (save-excursion
        (goto-char start-marker)
        (when (and (member (plist-get info :http-status) '("200" "100"))
                   gptel-pre-response-hook)
          (run-hooks 'gptel-pre-response-hook))))))

(defun gptel--handle-post-insert (fsm)
  "Tasks after successfully inserting the LLM response with state FSM.

Indicate gptel status, pulse the inserted text and run post-response hooks.

No state transition here since that's handled by the process sentinels."
  (let* ((info (gptel-fsm-info fsm))
         (start-marker (plist-get info :position))
         (tracking-marker (or (plist-get info :tracking-marker)
                              start-marker))
         ;; start-marker may have been moved if :buffer was read-only
         (gptel-buffer (marker-buffer start-marker)))
    (with-current-buffer gptel-buffer
      (if (not tracking-marker)         ;Empty response
          (when gptel-mode (gptel--update-status " Empty response" 'success))
        (pulse-momentary-highlight-region start-marker tracking-marker)
        (when gptel-mode
          (save-excursion (goto-char tracking-marker)
                          (insert gptel-response-separator
                                  (gptel-prompt-prefix-string)))
          (gptel--update-status  " Ready" 'success))))
    ;; Run hook in visible window to set window-point, BUG #269
    (if-let* ((gptel-window (get-buffer-window gptel-buffer 'visible)))
        (with-selected-window gptel-window
          (run-hook-with-args
           'gptel-post-response-functions
           (marker-position start-marker) (marker-position tracking-marker)))
      (with-current-buffer gptel-buffer
        (run-hook-with-args
         'gptel-post-response-functions
         (marker-position start-marker) (marker-position tracking-marker))))))

(defun gptel--handle-error (fsm)
  "Check for errors in request state FSM perform UI updates.

Run post-response hooks."
  (when-let* ((info (gptel-fsm-info fsm))
              (error-data (plist-get info :error))
              (http-msg   (plist-get info :status))
              (gptel-buffer (plist-get info :buffer))
              (start-marker (plist-get info :position))
              (tracking-marker (or (plist-get info :tracking-marker)
                              start-marker))
              (backend-name
               (gptel-backend-name
                (buffer-local-value 'gptel-backend gptel-buffer))))
    (if (stringp error-data)
        (message "%s error: (%s) %s" backend-name http-msg (string-trim error-data))
      (when-let* ((error-type (plist-get error-data :type)))
        (setq http-msg (concat "("  http-msg ") " (string-trim error-type))))
      (when-let* ((error-msg (plist-get error-data :message)))
        (message "%s error: (%s) %s" backend-name http-msg (string-trim error-msg))))
    (with-current-buffer gptel-buffer
      (when gptel-mode
        (gptel--update-status
         (format " Error: %s" http-msg) 'error)))
    (if-let* ((gptel-window (get-buffer-window gptel-buffer 'visible)))
        (with-selected-window gptel-window
          (run-hook-with-args
           'gptel-post-response-functions
           (marker-position start-marker) (marker-position tracking-marker)))
      (with-current-buffer gptel-buffer
        (run-hook-with-args
         'gptel-post-response-functions
         (marker-position start-marker) (marker-position tracking-marker))))))

(defun gptel--handle-tool-use (fsm)
  "Run tool calls captured in FSM, and advance the state machine with the results."
  (when-let* ((info (gptel-fsm-info fsm))
              (backend (plist-get info :backend))
              ;; This function might run many times, so only act on the remaining tool calls.
              (tool-use (cl-remove-if (lambda (tc) (plist-get tc :result))
                                      (plist-get info :tool-use)))
              (ntools (length tool-use))
              (tool-idx 0))
    (with-current-buffer (plist-get info :buffer)
      (when gptel-mode
        (gptel--update-status
         (format " Calling tool..." ) 'mode-line-emphasis))

      (let ((result-alist) (pending-calls))
        (mapc                           ; Construct function calls
         (lambda (tool-call)
           (letrec ((args (plist-get tool-call :args))
                    (name (plist-get tool-call :name))
                    (arg-values)
                    (tool-spec
                     (cl-find-if
                      (lambda (ts) (equal (gptel-tool-name ts) name))
                      (plist-get info :tools)))
                    (process-tool-result
                     (lambda (result)
                       (plist-put info :tool-success t)
                       (let ((result (gptel--to-string result)))
                         (plist-put tool-call :result result)
                         (push (list tool-spec args result) result-alist))
                       (cl-incf tool-idx)
                       (when (>= tool-idx ntools) ; All tools have run
                         (gptel--inject-prompt
                          backend (plist-get info :data)
                          (gptel--parse-tool-results
                           backend (plist-get info :tool-use)))
                         (funcall (plist-get info :callback)
                                  (cons 'tool-result result-alist) info)
                         (gptel--fsm-transition fsm)))))
             (if (null tool-spec)
                 (message "Unknown tool called by model: %s" name)
               (setq arg-values
                     (mapcar
                      (lambda (arg)
                        (let ((key (intern (concat ":" (plist-get arg :name)))))
                          (plist-get args key)))
                      (gptel-tool-args tool-spec)))
               ;; Check if tool requires confirmation
               (if (and gptel-confirm-tool-calls (or (eq gptel-confirm-tool-calls t)
                                                     (gptel-tool-confirm tool-spec)))
                   (push (list tool-spec arg-values process-tool-result)
                         pending-calls)
                 ;; If not, run the tool
                 (if (gptel-tool-async tool-spec)
                     (apply (gptel-tool-function tool-spec)
                            process-tool-result arg-values)
                   (let ((result
                          (condition-case errdata
                              (apply (gptel-tool-function tool-spec) arg-values)
                            (error (mapconcat #'gptel--to-string errdata " ")))))
                     (funcall process-tool-result result)))))))
         tool-use)
        (when pending-calls
          (setq gptel--fsm-last fsm)
          (when gptel-mode (gptel--update-status
                            (format " Run tools?" ) 'mode-line-emphasis))
          (funcall (plist-get info :callback)
                   (cons 'tool-call pending-calls) info))))))

;;;; State machine predicates
;; Predicates used to find the next state to transition to, see
;; `gptel-request--transitions'.

(defun gptel--error-p (info) (plist-get info :error))

(defun gptel--tool-use-p (info)
  (and (plist-get info :tools) (plist-get info :tool-use)))

(defun gptel--tool-result-p (info)
  (and (plist-get info :tools) (plist-get info :tool-success)))

;; TODO(prompt-list): Document new prompt input format to `gptel-request'.

;;; Send queries, handle responses
(cl-defun gptel-request
    (&optional prompt &key callback
               (buffer (current-buffer))
               position context dry-run
               (stream nil) (in-place nil)
               (system gptel--system-message)
               (fsm (gptel-make-fsm)))
  "Request a response from the `gptel-backend' for PROMPT.

The request is asynchronous, this function returns immediately.

If PROMPT is
- a string, it is used to create a full prompt suitable for
  sending to the LLM.
- A list of strings, it is interpreted as a conversation, i.e. a
  series of alternating user prompts and LLM responses.
- nil but region is active, the region contents are used.
- nil, the current buffer's contents up to (point) are used.
  Previous responses from the LLM are identified as responses.

Keyword arguments:

CALLBACK, if supplied, is a function of two arguments, called
with the RESPONSE (usually a string) and INFO (a plist):

 (funcall CALLBACK RESPONSE INFO)

RESPONSE is

- A string if the request was successful
- nil if there was no response or an error.

These are the only two cases you typically need to consider,
unless you need to clean up after aborted requests, use LLM
tools, handle \"reasoning\" content specially or stream
responses (see STREAM).  In these cases, RESPONSE can be

- The symbol `abort' if the request is aborted, see `gptel-abort'.

- A cons cell of the form

  (tool-call . ((TOOL ARGS CB) ...))

  where TOOL is a gptel-tool struct, ARGS is a plist of
  arguments, and CB is a function for handling the results.  You
  can call CB with the result of calling the tool to continue the
  request.

- A cons cell of the form

  (tool-result . ((TOOL ARGS RESULT) ...))

  where TOOL is a gptel-tool struct, ARGS is a plist of
  arguments, and RESULT was returned from calling the tool
  function.

- A cons cell of the form

  (reasoning . text)

  where text is the contents of the reasoning block.  (Also see
  STREAM if you are using streaming.)

See `gptel--insert-response' for an example callback handling all
cases.

The INFO plist has (at least) the following keys:
:data         - The request data included with the query
:position     - marker at the point the request was sent, unless
                POSITION is specified.
:buffer       - The buffer current when the request was sent,
                unless BUFFER is specified.
:status       - Short string describing the result of the request,
                including possible HTTP errors.

Example of a callback that messages the user with the response
and info:

 (lambda (response info)
  (if (stringp response)
      (let ((posn (marker-position (plist-get info :position)))
            (buf  (buffer-name (plist-get info :buffer))))
        (message \"Response for request from %S at %d: %s\"
                 buf posn response))
    (message \"gptel-request failed with message: %s\"
             (plist-get info :status))))

Or, for just the response:

 (lambda (response _)
  ;; Do something with response
  (message (rot13-string response)))

If CALLBACK is omitted, the response is inserted at the point the
request was sent.

STREAM is a boolean that determines if the response should be
streamed, as in `gptel-stream'.  If the model or the backend does
not support streaming, this will be ignored.

When streaming responses

- CALLBACK will be called repeatedly with each RESPONSE text
  chunk (a string) as it is received.
- When the HTTP request ends successfully, CALLBACK will be
  called with a RESPONSE argument of t to indicate success.
- Similarly, CALLBACK will be called with
  (reasoning . text-chunk) for each reasoning chunk, and
  (reasoning . t) to indicate the end of the reasoning block.

BUFFER and POSITION are the buffer and position (integer or
marker) at which the response is inserted.  If a CALLBACK is
specified, no response is inserted and these arguments are
ignored, but they are still available in the INFO plist passed
to CALLBACK for you to use.

BUFFER defaults to the current buffer, and POSITION to the value
of (point) or (region-end), depending on whether the region is
active.

CONTEXT is any additional data needed for the callback to run. It
is included in the INFO argument to the callback.
Note: This is intended for storing Emacs state to be used by
CALLBACK, and unrelated to the context supplied to the LLM.

SYSTEM is the system message or extended chat directive sent to
the LLM.  This can be a string, a list of strings or a function
that returns either; see `gptel-directives' for more
information. If SYSTEM is omitted, the value of
`gptel--system-message' for the current buffer is used.

The following keywords are mainly for internal use:

IN-PLACE is a boolean used by the default callback when inserting
the response to determine if delimiters are needed between the
prompt and the response.

If DRY-RUN is non-nil, do not send the request.  Construct and
return a state machine object that can be introspected and
resumed.

FSM is the state machine driving the request.  This can be used
to define a custom request control flow, see `gptel-fsm' for
details.  You can safely ignore this -- FSM is an unstable
feature and subject to change.

Note:

1. This function is not fully self-contained.  Consider
let-binding the parameters `gptel-backend', `gptel-model',
`gptel-use-tools' and `gptel-use-context' around calls to it as
required.

2. The return value of this function is a state machine that may
be used to rerun or continue the request at a later time."
  (declare (indent 1))
  ;; TODO Remove this check in version 1.0
  (gptel--sanitize-model)
  (let* ((directive (gptel--parse-directive system))
         ;; DIRECTIVE contains both the system message and the template prompts
         (gptel--system-message
          ;; Add context chunks to system message if required
          (unless (gptel--model-capable-p 'nosystem)
            (if (and gptel-context--alist
                     (eq gptel-use-context 'system))
                (gptel-context--wrap (car directive))
              (car directive))))
         ;; TODO(tool) Limit tool use to capable models after documenting :capabilities
         ;; (gptel-use-tools (and (gptel--model-capable-p 'tool-use) gptel-use-tools))
         (stream (and stream gptel-use-curl
                      ;; HACK(tool): no stream if Ollama + tools.  Need to find a better way
                      (not (and (eq (type-of gptel-backend) 'gptel-ollama)
                                gptel-tools gptel-use-tools))
                      ;; Check model-specific request-params for streaming preference
                      (let* ((model-params (gptel--model-request-params gptel-model))
                             (stream-spec (plist-get model-params :stream)))
                        ;; If not present, there is no model-specific preference
                        (or (not (memq :stream model-params))
                            ;; If present, it must not be :json-false or nil
                            (and stream-spec (not (eq stream-spec :json-false)))))
                      ;; Check backend-specific streaming settings
                      (gptel-backend-stream gptel-backend)))
         (gptel-stream stream)
         (start-marker
          (cond
           ((null position)
            (if (use-region-p)
                (set-marker (make-marker) (region-end))
              (gptel--at-word-end (point-marker))))
           ((markerp position) position)
           ((integerp position)
            (set-marker (make-marker) position buffer))))
         (full-prompt
          (nconc
           (cdr directive)           ;prompt constructed from directive/template
           (cond                     ;prompt from buffer or explicitly supplied
            ((null prompt)
             (gptel--create-prompt start-marker))
            ((stringp prompt)
             (gptel--with-buffer-copy buffer nil nil
               (insert prompt)
               (save-excursion (run-hooks 'gptel-prompt-filter-hook))
               (gptel--wrap-user-prompt-maybe
                (gptel--parse-buffer
                 gptel-backend (and gptel--num-messages-to-send
                                    (* 2 gptel--num-messages-to-send))))))
            ((consp prompt) (gptel--parse-list gptel-backend prompt)))))
         (info (list :data (gptel--request-data gptel-backend full-prompt)
                     :buffer buffer
                     :position start-marker
                     :backend gptel-backend)))
    (when stream (plist-put info :stream t))
    ;; This context should not be confused with the context aggregation context!
    (when callback (plist-put info :callback callback))
    (when context (plist-put info :context context))
    (when in-place (plist-put info :in-place in-place))
    (when gptel-include-reasoning       ;Required for next-request-only scope
      (plist-put info :include-reasoning gptel-include-reasoning))
    (when (and gptel-use-tools gptel-tools)
      (plist-put info :tools gptel-tools))
    ;; Add info to state machine context
    (setf (gptel-fsm-info fsm) info))
  (unless dry-run (gptel--fsm-transition fsm)) ;INIT -> WAIT
  fsm)

(defun gptel-abort (buf)
  "Stop any active gptel process associated with buffer BUF.

BUF defaults to the current buffer."
  (interactive (list (current-buffer)))
  (when-let* ((proc-attrs
               (cl-find-if
                (lambda (proc-list)
                  (eq (thread-first (cdr proc-list)
                                    (gptel-fsm-info)
                                    (plist-get :buffer))
                      buf))
                gptel--request-alist))
              (proc (car proc-attrs))
              (info (gptel-fsm-info (cdr proc-attrs))))
    ;; Run callback with abort signal
    (with-demoted-errors "Callback error: %S"
      (and-let* ((cb (plist-get info :callback))
                 ((functionp cb)))
           (funcall cb 'abort info)))
    (if gptel-use-curl
        (progn                        ;Clean up Curl process
          (setf (alist-get proc gptel--request-alist nil 'remove) nil)
          (set-process-sentinel proc #'ignore)
          (delete-process proc)
          (kill-buffer (process-buffer proc)))
      (plist-put info :callback #'ignore)
      (let (kill-buffer-query-functions)
        (kill-buffer proc)))            ;Can't stop url-retrieve process
    (with-current-buffer buf
      (when gptel-mode (gptel--update-status  " Abort" 'error)))
    (message "Stopped gptel request in buffer %S" (buffer-name buf))))

;; TODO: Handle multiple requests(#15). (Only one request from one buffer at a time?)
;;;###autoload
(defun gptel-send (&optional arg)
  "Submit this prompt to the current LLM backend.

By default, the contents of the buffer up to the cursor position
are sent.  If the region is active, its contents are sent
instead.

The response from the LLM is inserted below the cursor position
at the time of sending.  To change this behavior or model
parameters, use prefix arg ARG activate a transient menu with
more options instead.

This command is asynchronous, you can continue to use Emacs while
waiting for the response."
  (interactive "P")
  (if (and arg (require 'gptel-transient nil t))
      (call-interactively #'gptel-menu)
    (message "Querying %s..." (gptel-backend-name gptel-backend))
    (gptel--sanitize-model)
    (gptel-request nil
      :stream gptel-stream
      :fsm (gptel-make-fsm :handlers gptel-send--handlers))
    (gptel--update-status " Waiting..." 'warning)))

(declare-function json-pretty-print-buffer "json")
(defun gptel--inspect-query (&optional request-fsm format)
  "Show the full LLM query that will be sent in a buffer.

This functions as a dry run of `gptel-send'.  The request data
may be edited and the query continued from this buffer.

REQUEST-FSM is the state of the request, as returned by
`gptel-request'.  If FORMAT is the symbol json, show the encoded
JSON query instead of the Lisp structure gptel uses."
  (unless request-fsm (setq request-fsm gptel--fsm-last))
  (with-current-buffer (get-buffer-create "*gptel-query*")
    (let* ((standard-output (current-buffer))
           (inhibit-read-only t)
           (request-data
            (plist-get (gptel-fsm-info request-fsm) :data)))
      (buffer-disable-undo)
      (erase-buffer)
      (if (eq format 'json)
          (progn (fundamental-mode)
                 (insert (gptel--json-encode request-data))
                 (json-pretty-print-buffer))
        (lisp-data-mode)
        (prin1 request-data)
        (pp-buffer))
      (setq-local gptel--fsm-last request-fsm)
      (goto-char (point-min))
      (view-mode 1)
      (setq buffer-undo-list nil)
      (use-local-map
       (make-composed-keymap
        (define-keymap
          "C-c C-c" #'gptel--continue-query
          "C-c C-k" #'quit-window)
        (current-local-map)))
      (unless header-line-format
        (setq header-line-format
              (substitute-command-keys
               (concat
                "Edit request: \\[read-only-mode],"
                " Send request: \\[gptel--continue-query],"
                " Quit: \\[quit-window]"))))
      (display-buffer (current-buffer) gptel-display-buffer-action))))

(defun gptel--continue-query ()
  "Continue sending the gptel query displayed in this buffer.

The request is continued with the same parameters as originally
specified."
  (interactive nil lisp-data-mode fundamental-mode)
  (unless (equal (buffer-name) "*gptel-query*")
    (user-error "This command is meant for use in a gptel dry-run buffer."))
  (save-excursion
    (goto-char (point-min))
    (condition-case-unless-debug nil
        (when-let* ((data (if (eq major-mode 'lisp-data-mode)
                              (read (current-buffer))
                            (gptel--json-read))))
          (cl-assert (cl-typep gptel--fsm-last 'gptel-fsm))
          (plist-put (gptel-fsm-info gptel--fsm-last) :data data)
          (gptel--fsm-transition gptel--fsm-last)   ;INIT -> WAIT
          (quit-window))
      (error
       (user-error "Can not resume request: could not read data from buffer!")))))

(defun gptel--insert-response (response info &optional raw)
  "Insert the LLM RESPONSE into the gptel buffer.

INFO is a plist containing information relevant to this buffer.
See `gptel--url-get-response' for details.

Optional RAW disables text properties and transformation."
  (let* ((gptel-buffer (plist-get info :buffer))
         (start-marker (plist-get info :position))
         (tracking-marker (plist-get info :tracking-marker)))
    (pcase response
      ((pred stringp)                ;Response text
       (with-current-buffer gptel-buffer
         (when tracking-marker           ;separate from previous response
           (setq response (concat gptel-response-separator response)))
         (save-excursion
           (with-current-buffer (marker-buffer start-marker)
             (goto-char (or tracking-marker start-marker))
             ;; (run-hooks 'gptel-pre-response-hook)
             (unless (or (bobp) (plist-get info :in-place)
                         tracking-marker)
               (insert gptel-response-separator)
               (when gptel-mode
                 (insert (gptel-response-prefix-string)))
               (move-marker start-marker (point)))
             (unless raw
               (when-let* ((transformer (plist-get info :transformer)))
                 (setq response (funcall transformer response)))
               (add-text-properties
                0 (length response) '(gptel response front-sticky (gptel)) response))
             (insert response)
             (plist-put info :tracking-marker (setq tracking-marker (point-marker)))
             ;; for uniformity with streaming responses
             (set-marker-insertion-type tracking-marker t)))))
      (`(reasoning . ,text)
       (when-let* ((include (plist-get info :include-reasoning)))
         (if (stringp include)
             (with-current-buffer (get-buffer-create
                                   (plist-get info :include-reasoning))
               (save-excursion (goto-char (point-max)) (insert text)))
           (with-current-buffer (marker-buffer start-marker)
             (let ((separator         ;Separate from response prefix if required
                    (and (not tracking-marker) gptel-mode
                         (not (string-suffix-p "\n" (gptel-response-prefix-string)))
                         "\n"))
                   (blocks (if (derived-mode-p 'org-mode)
                               `("#+begin_reasoning\n" . ,(concat "\n#+end_reasoning"
                                                           gptel-response-separator))
                             ;; TODO(reasoning) remove properties and strip instead
                             (cons (propertize "``` reasoning\n" 'gptel 'ignore)
                                   (concat (propertize "\n```" 'gptel 'ignore)
                                           gptel-response-separator)))))
               (if (eq include 'ignore)
                   (progn
                     (add-text-properties
                      0 (length text) '(gptel ignore front-sticky (gptel)) text)
                     (gptel--insert-response
                      (concat (car blocks) text (cdr blocks)) info t))
                 (gptel--insert-response (concat separator (car blocks)) info t)
                 (gptel--insert-response text info)
                 (gptel--insert-response (cdr blocks) info t))
               (when (derived-mode-p 'org-mode) ;fold block
                 (save-excursion
                   (goto-char (plist-get info :tracking-marker))
                   (search-backward "#+end_reasoning" start-marker t)
                   (when (looking-at "^#\\+end_reasoning")
                     (org-cycle)))))))))
      (`(tool-call . ,tool-calls)
       (gptel--display-tool-calls tool-calls info))
      (`(tool-result . ,tool-results)
       (gptel--display-tool-results tool-results info)))))

(defun gptel--wrap-user-prompt-maybe (prompts)
  "Return PROMPTS wrapped with text and media context.

This delegates to backend-specific wrap functions."
  (prog1 prompts
    (when gptel-context--alist
      ;; Inject context chunks into the last user prompt if required.
      ;; This is also the fallback for when `gptel-use-context' is set to
      ;; 'system but the model does not support system messages.
      (when (and gptel-use-context
                 (or (eq gptel-use-context 'user)
                     (gptel--model-capable-p 'nosystem))
                 (> (length prompts) 0)) ;FIXME context should be injected
                                        ;even when there are no prompts
        (gptel--wrap-user-prompt gptel-backend prompts))
      ;; Inject media chunks into the first user prompt if required.  Media
      ;; chunks are always included with the first user message,
      ;; irrespective of the preference in `gptel-use-context'.  This is
      ;; because media cannot be included (in general) with system messages.
      (when (and gptel-use-context gptel-track-media
                 (gptel--model-capable-p 'media))
        (gptel--wrap-user-prompt gptel-backend prompts :media)))))

(defun gptel--create-prompt (&optional prompt-end)
  "Return a full conversation prompt from the contents of this buffer.

If `gptel--num-messages-to-send' is set, limit to that many
recent exchanges.

If the region is active limit the prompt to the region contents
instead.

If `gptel-context--alist' is non-nil and the additional
context needs to be included with the user prompt, add it.

If PROMPT-END (a marker) is provided, end the prompt contents
there.  This defaults to (point)."
  (save-excursion
    (save-restriction
      (let* ((max-entries (and gptel--num-messages-to-send
                               (* 2 gptel--num-messages-to-send)))
             (buf (current-buffer))
             (prompts
              (cond
               ((derived-mode-p 'org-mode)
                (require 'gptel-org)
                ;; Also handles regions in Org mode
                (gptel-org--create-prompt prompt-end))
               ((use-region-p)
                (let ((rb (region-beginning)) (re (region-end)))
                  (gptel--with-buffer-copy buf rb re
                    (save-excursion (run-hooks 'gptel-prompt-filter-hook))
                    (gptel--parse-buffer gptel-backend max-entries))))
               (t (unless prompt-end (setq prompt-end (point)))
                  (gptel--with-buffer-copy buf (point-min) prompt-end
                    (save-excursion (run-hooks 'gptel-prompt-filter-hook))
                    (gptel--parse-buffer gptel-backend max-entries))))))
        ;; NOTE: prompts is modified in place here
        (gptel--wrap-user-prompt-maybe prompts)))))

(cl-defgeneric gptel--parse-buffer (backend max-entries)
  "Parse current buffer backwards from point and return a list of prompts.

BACKEND is the LLM backend in use.

MAX-ENTRIES is the number of queries/responses to include for
contexbt.")

(cl-defgeneric gptel--parse-list (backend prompt-list)
  "Parse PROMPT-LIST and return a list of prompts suitable for
BACKEND.

PROMPT-LIST is interpreted as a conversation, i.e. an alternating
series of user prompts and LLM responses.  The returned structure
is suitable for including in the request payload.

BACKEND is the LLM backend in use.")

(cl-defgeneric gptel--parse-media-links (mode beg end)
  "Find media links between BEG and END.

MODE is the major-mode of the buffer.

Returns a plist where each entry is of the form
  (:text \"some text\")
or
  (:media \"media uri or file path\")."
  (ignore mode)                         ;byte-compiler
  (list `(:text ,(buffer-substring-no-properties
                  beg end))))

(defvar markdown-regex-link-inline)
(defvar markdown-regex-angle-uri)
(declare-function markdown-link-at-pos "markdown-mode")
(declare-function mailcap-file-name-to-mime-type "mailcap")

(cl-defmethod gptel--parse-media-links ((_mode (eql 'markdown-mode)) beg end)
  "Parse text and actionable links between BEG and END.

Return a list of the form
 ((:text \"some text\")
  (:media \"/path/to/media.png\" :mime \"image/png\")
  (:text \"More text\"))
for inclusion into the user prompt for the gptel request."
  (require 'mailcap)                    ;FIXME Avoid this somehow
  (let ((parts) (from-pt))
    (save-excursion
      (setq from-pt (goto-char beg))
      (while (re-search-forward
              (concat "\\(?:" markdown-regex-link-inline "\\|"
                      markdown-regex-angle-uri "\\)")
              end t)
        (when-let* ((link-at-pt (markdown-link-at-pos (point)))
                    ((gptel--link-standalone-p
                      (car link-at-pt) (cadr link-at-pt)))
                    (path (nth 3 link-at-pt))
                    (path (string-remove-prefix "file://" path))
                    (mime (mailcap-file-name-to-mime-type path))
                    ((gptel--model-mime-capable-p mime)))
          (cond
           ((seq-some (lambda (p) (string-prefix-p p path))
                      '("https:" "http:" "ftp:"))
            ;; Collect text up to this image, and collect this image url
            (when (gptel--model-capable-p 'url) ; FIXME This is not a good place
                                                ; to check for url capability!
              (push (list :text (buffer-substring-no-properties from-pt (car link-at-pt)))
                    parts)
              (push (list :url path :mime mime) parts)
              (setq from-pt (cadr link-at-pt))))
           ((file-readable-p path)
            ;; Collect text up to this image, and collect this image
            (push (list :text (buffer-substring-no-properties from-pt (car link-at-pt)))
                  parts)
            (push (list :media path :mime mime) parts)
            (setq from-pt (cadr link-at-pt)))))))
    (unless (= from-pt end)
      (push (list :text (buffer-substring-no-properties from-pt end)) parts))
    (nreverse parts)))

(cl-defgeneric gptel--wrap-user-prompt (backend _prompts)
  "Wrap the last prompt in PROMPTS with gptel's context.

PROMPTS is a structure as returned by `gptel--parse-buffer'.
Typically this is a list of plists.

BACKEND is the gptel backend in use."
  (display-warning
   '(gptel context)
   (format "Context support not implemented for backend %s, ignoring context"
           (gptel-backend-name backend))))

(cl-defgeneric gptel--request-data (backend prompts)
  "Generate a plist of all data for an LLM query.

BACKEND is the LLM backend in use.

PROMPTS is the plist of previous user queries and LLM responses.")

(defun gptel--url-get-response (fsm)
  "Fetch response to prompt in state FSM from the LLM.

FSM is the state machine driving this request.  Its INFO slot
contains the data required for setting up the request.  INFO is a
plist with the following keys, among others:
- :data     (the data being sent)
- :buffer   (the gptel buffer)
- :position (marker at which to insert the response).
- :callback (optional, the request callback)

Call CALLBACK with the response and INFO afterwards.  If omitted
the response is inserted into the current buffer after point."
  (let* ((inhibit-message t)
         (message-log-max nil)
         (url-request-method "POST")
         (url-request-extra-headers
          (append '(("Content-Type" . "application/json"))
                  (when-let* ((header (gptel-backend-header gptel-backend)))
                    (if (functionp header)
                        (funcall header) header))))
         (info (gptel-fsm-info fsm))
         (backend (plist-get info :backend))
         (callback (or (plist-get info :callback) ;if not the first run
                       #'gptel--insert-response)) ;default callback
         (url-request-data
          (encode-coding-string
           (gptel--json-encode (plist-get info :data))
           'utf-8)))
    (when (with-current-buffer (plist-get info :buffer)
            (and (derived-mode-p 'org-mode)
                 gptel-org-convert-response))
      (plist-put info :transformer #'gptel--convert-markdown->org))
    (plist-put info :callback callback)
    (when gptel-log-level               ;logging
      (when (eq gptel-log-level 'debug)
        (gptel--log (gptel--json-encode
                     (mapcar (lambda (pair) (cons (intern (car pair)) (cdr pair)))
                             url-request-extra-headers))
                    "request headers"))
      (gptel--log url-request-data "request body"))
    (let ((proc-buf
           (url-retrieve (let ((backend-url (gptel-backend-url gptel-backend)))
                           (if (functionp backend-url)
                               (with-current-buffer (plist-get info :buffer)
                                 (funcall backend-url))
                             backend-url))
                         (lambda (_)
                           (set-buffer-multibyte t)
                           (set-buffer-file-coding-system 'utf-8-unix)
                           (pcase-let ((`(,response ,http-status ,http-msg ,error)
                                        (gptel--url-parse-response backend info))
                                       (buf (current-buffer)))
                             (plist-put info :http-status http-status)
                             (plist-put info :status http-msg)
                             (gptel--fsm-transition fsm) ;WAIT -> TYPE
                             (when error (plist-put info :error error))
                             (when response ;Look for a reasoning block
                               (if (string-match-p "^ *<think>\n" response)
                                   (when-let* ((idx (string-search "</think>\n" response)))
                                     (with-demoted-errors "gptel callback error: %S"
                                       (funcall callback
                                                (cons 'reasoning
                                                      (substring response nil (+ idx 8)))
                                                info))
                                     (setq response (string-trim-left
                                                     (substring response (+ idx 8)))))
                                 (when-let* ((reasoning (plist-get info :reasoning))
                                             ((stringp reasoning)))
                                   (funcall callback (cons 'reasoning reasoning) info))))
                             (when (or response (not (member http-status '("200" "100"))))
                               (with-demoted-errors "gptel callback error: %S"
                                 (funcall callback response info)))
                             (gptel--fsm-transition fsm) ;TYPE -> next
                             (setf (alist-get buf gptel--request-alist nil 'remove) nil)
                             (kill-buffer buf)))
                         nil t nil)))
      ;; TODO: Add transformer here.
      (setf (alist-get proc-buf gptel--request-alist) fsm))))

(cl-defgeneric gptel--parse-response (backend response proc-info)
  "Response extractor for LLM requests.

BACKEND is the LLM backend in use.

RESPONSE is the parsed JSON of the response, as a plist.

PROC-INFO is a plist with process information and other context.
See `gptel-curl--get-response' for its contents.")

(defun gptel--url-parse-response (backend proc-info)
  "Parse response from BACKEND with PROC-INFO."
  (when gptel-log-level                 ;logging
    (save-excursion
      (goto-char url-http-end-of-headers)
      (when (eq gptel-log-level 'debug)
        (gptel--log (gptel--json-encode (buffer-substring-no-properties (point-min) (point)))
                    "response headers"))
      (gptel--log (buffer-substring-no-properties (point) (point-max))
                  "response body")))
  (if-let* ((http-msg (string-trim (buffer-substring (line-beginning-position)
                                                     (line-end-position))))
            (http-status
             (save-match-data
               (and (string-match "HTTP/[.0-9]+ +\\([0-9]+\\)" http-msg)
                    (match-string 1 http-msg))))
            (response (progn (goto-char url-http-end-of-headers)
                             (condition-case nil
                                 (gptel--json-read)
                               (error 'json-read-error)))))
      (cond
       ;; FIXME Handle the case where HTTP 100 is followed by HTTP (not 200) BUG #194
       ((or (memq url-http-response-status '(200 100))
            (string-match-p "\\(?:1\\|2\\)00 OK" http-msg))
        (list (and-let* ((resp (gptel--parse-response backend response proc-info))
                         ((not (string-blank-p resp))))
                (string-trim resp))
              http-status http-msg))
       ((plist-get response :error)
        (list nil http-status http-msg (plist-get response :error)))
       ((eq response 'json-read-error)
        (list nil http-status (concat "(" http-msg ") Malformed JSON in response.") "json-read-error"))
       (t (list nil http-status (concat "(" http-msg ") Could not parse HTTP response.")
                "Could not parse HTTP response.")))
    (list nil (concat "(" http-msg ") Could not parse HTTP response.")
          "Could not parse HTTP response.")))

(cl-defun gptel--sanitize-model (&key (backend gptel-backend)
                                      (model gptel-model)
                                      (shoosh t))
  "Check if MODEL is available in BACKEND, adjust accordingly.

If SHOOSH is true, don't issue a warning."
  (let ((available (gptel-backend-models backend)))
    (when (stringp model)
      (unless shoosh
        (display-warning
         'gptel
         (format "`gptel-model' expects a symbol, found string \"%s\"
   Resetting `gptel-model' to %s"
                 model model)))
      (setq gptel-model (gptel--intern model)
            model gptel-model))
    (unless (member model available)
      (let ((fallback (car available)))
        (unless shoosh
          (display-warning
           'gptel
           (format (concat "Preferred `gptel-model' \"%s\" not"
                           "supported in \"%s\", using \"%s\" instead")
                   model (gptel-backend-name backend) fallback)))
        (setq-local gptel-model fallback)))))

;;;###autoload
(defun gptel (name &optional _ initial interactivep)
  "Switch to or start a chat session with NAME.

Ask for API-KEY if `gptel-api-key' is unset.

If region is active, use it as the INITIAL prompt.  Returns the
buffer created or switched to.

INTERACTIVEP is t when gptel is called interactively."
  (interactive
   (let* ((backend (default-value 'gptel-backend))
          (backend-name
           (format "*%s*" (gptel-backend-name backend))))
     (list (read-buffer
            "Create or choose gptel buffer: "
            backend-name nil                         ; DEFAULT and REQUIRE-MATCH
            (lambda (b)                                   ; PREDICATE
              ;; NOTE: buffer check is required (#450)
              (and-let* ((buf (get-buffer (or (car-safe b) b))))
                (buffer-local-value 'gptel-mode buf))))
           (condition-case nil
               (gptel--get-api-key
                (gptel-backend-key backend))
             ((error user-error)
              (setq gptel-api-key
                    (read-passwd
                     (format "%s API key: " backend-name)))))
           (and (use-region-p)
                (buffer-substring (region-beginning)
                                  (region-end)))
           t)))
  (with-current-buffer (get-buffer-create name)
    (cond ;Set major mode
     ((eq major-mode gptel-default-mode))
     ((eq gptel-default-mode 'text-mode)
      (text-mode)
      (visual-line-mode 1))
     (t (funcall gptel-default-mode)))
    (gptel--sanitize-model :backend (default-value 'gptel-backend)
                           :model (default-value 'gptel-model)
                           :shoosh nil)
    (unless gptel-mode (gptel-mode 1))
    (goto-char (point-max))
    (skip-chars-backward "\t\r\n")
    (if (bobp) (insert (or initial (gptel-prompt-prefix-string))))
    (when interactivep
      (display-buffer (current-buffer) gptel-display-buffer-action)
      (message "Send your query with %s!"
               (substitute-command-keys "\\[gptel-send]")))
    (current-buffer)))


;;; Reasoning content UI
(declare-function gptel-curl--stream-insert-response "gptel-curl")

(defun gptel--display-reasoning-stream (text info)
  "Show reasoning TEXT in an appropriate location.

INFO is the request INFO, see `gptel--url-get-response'.  This is
for streaming responses only."
  (when-let* ((include (plist-get info :include-reasoning)))
    (if (stringp include)
        (unless (eq text t)
          (with-current-buffer (get-buffer-create include)
            (save-excursion (goto-char (point-max))
                            (insert text))))
      (let* ((reasoning-marker (plist-get info :reasoning-marker))
             (tracking-marker (plist-get info :tracking-marker))
             (start-marker (plist-get info :position)))
        (with-current-buffer (marker-buffer start-marker)
          (if (eq text t)               ;end of stream
              (progn
                (gptel-curl--stream-insert-response
                 (concat (if (derived-mode-p 'org-mode)
                             "\n#+end_reasoning"
                           ;; TODO(reasoning) remove properties and strip instead
                           (propertize "\n```" 'gptel 'ignore))
                         gptel-response-separator)
                 info t)
                (when (derived-mode-p 'org-mode) ;fold block
                  (ignore-errors
                    (save-excursion
                      (goto-char tracking-marker)
                      (search-backward "#+end_reasoning" start-marker t)
                      (when (looking-at "^#\\+end_reasoning")
                        (org-cycle))))))
            (unless (and reasoning-marker tracking-marker
                         (= reasoning-marker tracking-marker))
              (let ((separator        ;Separate from response prefix if required
                     (and (not tracking-marker) gptel-mode
                          (not (string-suffix-p
                                "\n" (gptel-response-prefix-string)))
                          "\n")))
                (gptel-curl--stream-insert-response
                 (concat separator
                         (if (derived-mode-p 'org-mode)
                             "#+begin_reasoning\n"
                           ;; TODO(reasoning) remove properties and strip instead
                           (propertize "``` reasoning\n" 'gptel 'ignore)))
                 info t)))
            (if (eq include 'ignore)
                (progn
                  (add-text-properties
                   0 (length text) '(gptel ignore front-sticky (gptel)) text)
                  (gptel-curl--stream-insert-response text info t))
              (gptel-curl--stream-insert-response text info)))
          (setq tracking-marker (plist-get info :tracking-marker))
          (if reasoning-marker
              (move-marker reasoning-marker tracking-marker)
            (plist-put info :reasoning-marker
                       (copy-marker tracking-marker nil))))))))


;;; Tool use UI
(defun gptel--display-tool-calls (tool-calls info &optional use-minibuffer)
  "Handle tool call confirmation.

TOOL-CALLS should be a list of tool call specifications or results,
structured as:

 ((tool args callback) ...)

for tool call specifications to be confirmed.  INFO contains the
state of the request.  To prompt for tool call confirmation, use
either an overlay in the request buffer or the minibuffer (if
USE-MINIBUFFER is non-nil)."
  (let* ((start-marker (plist-get info :position))
         (tracking-marker (plist-get info :tracking-marker)))
    ;; pending tool calls look like ((tool callback args) ...)
    (with-current-buffer (plist-get info :buffer)
      (if use-minibuffer            ;prompt for confirmation from the minibuffer
          (let* ((minibuffer-allow-text-properties t)
                 (backend-name (gptel-backend-name (plist-get info :backend)))
                 (prompt (format "%s wants to run " backend-name)))
            (map-y-or-n-p
             (lambda (tool-call-spec)
               (concat prompt (propertize (gptel-tool-name (car tool-call-spec))
                                          'face 'font-lock-keyword-face)
                       ": "))
             (lambda (tcs) (gptel--accept-tool-calls (list tcs) nil))
             tool-calls '("tool call" "tool calls" "run")
             `((?i ,(lambda (_) (save-window-excursion
                             (with-selected-window
                                 (gptel--inspect-fsm gptel--fsm-last)
                               (goto-char (point-min))
                               (when (search-forward-regexp "^:tool-use" nil t)
                                 (forward-line 0) (hl-line-highlight))
                               (use-local-map
                                (make-composed-keymap
                                 (define-keymap "q" (lambda () (interactive)
                                                      (quit-window)
                                                      (exit-recursive-edit)))
                                 (current-local-map)))
                               (recursive-edit) nil)))
                   "inspect call(s)"))))
        ;; Prompt for confirmation from the chat buffer
        (let* ((backend-name (gptel-backend-name (plist-get info :backend)))
               (actions-string
                (concat (propertize "Run tools: " 'face 'font-lock-string-face)
                        (propertize "C-c C-c" 'face 'help-key-binding)
                        (propertize ", Cancel request: " 'face 'font-lock-string-face)
                        (propertize "C-c C-k" 'face 'help-key-binding)
                        (propertize ", Inspect: " 'face 'font-lock-string-face)
                        (propertize "C-c C-i" 'face 'help-key-binding)))
               (confirm-strings
                (list (concat "\n" actions-string
                              (propertize "\n" 'face '(:inherit font-lock-string-face
                                                                :underline t :extend t))
                              (format (propertize "\n%s wants to run:\n"
                                                  'face 'font-lock-string-face)
                                      backend-name))))
               ;; FIXME(tool) use a wrapper instead of a manual text-property search,
               ;; this is fragile
               (ov-start (save-excursion
                           (goto-char start-marker)
                           (text-property-search-backward 'gptel 'response)
                           (point)))
               (ov (or (cdr-safe (get-char-property-and-overlay
                                  start-marker 'gptel-tool))
                       (make-overlay ov-start (or tracking-marker start-marker)))))
          ;; If the cursor is at the overlay-end, it ends up outside, so move it back
          (unless tracking-marker
            (when (= (point) start-marker) (ignore-errors (backward-char))))
          (pcase-dolist (`(,tool-spec ,arg-values _) tool-calls)
            (push (gptel--format-tool-call (gptel-tool-name tool-spec) arg-values)
                  confirm-strings))
          (push (concat (propertize "\n" 'face '(:inherit font-lock-string-face
                                                          :underline t :extend t)))
                confirm-strings)
          ;; Add confirmation prompt to the overlay
          (overlay-put ov 'after-string
                       (apply #'concat (nreverse confirm-strings)))
          (overlay-put ov 'mouse-face 'highlight)
          (overlay-put ov 'gptel-tool tool-calls)
          (overlay-put ov 'help-echo
                       (concat "Tool call(s) requested: " actions-string))
          (overlay-put ov 'keymap
                       (define-keymap
                         "<mouse-1>" #'gptel--dispatch-tool-calls
                         "C-c C-c" #'gptel--accept-tool-calls
                         "C-c C-k" #'gptel--reject-tool-calls
                         "C-c C-i"
                         (lambda () (interactive)
                           (with-selected-window
                               (gptel--inspect-fsm gptel--fsm-last)
                             (goto-char (point-min))
                             (when (search-forward-regexp "^:tool-use" nil t)
                               (forward-line 0)
                               (hl-line-highlight)))))))))))

(defun gptel--display-tool-results (tool-results info)
  "Insert TOOL-RESULTS into buffer.

TOOL-RESULTS is

 ((tool args result) ...)

for tool call results.  INFO contains the state of the request."
  (let* ((start-marker (plist-get info :position))
         (tool-marker (plist-get info :tool-marker))
         (tracking-marker (plist-get info :tracking-marker)))
    ;; Insert tool results
    (when gptel-include-tool-results
      (with-current-buffer (marker-buffer start-marker)
        (cl-loop
         for (tool args result) in tool-results
         with include-names =
         (mapcar #'gptel-tool-name
                 (cl-remove-if-not #'gptel-tool-include (plist-get info :tools)))
         if (or (eq gptel-include-tool-results t)
                (member (gptel-tool-name tool) include-names))
         do (funcall
             (plist-get info :callback)
             (let* ((name (gptel-tool-name tool))
                    (separator        ;Separate from response prefix if required
                     (cond ((not tracking-marker)
                            (and gptel-mode
                                 (not (string-suffix-p
                                       "\n" (gptel-response-prefix-string)))
                                 "\n"))           ;start of response
                           ((not (and tool-marker ;not consecutive tool result blocks
                                      (= tracking-marker tool-marker)))
                            gptel-response-separator)))
                    (tool-use
                     ;; TODO(tool) also check args since there may be more than
                     ;; one call/result for the same tool
                     (cl-find-if
                      (lambda (tu) (equal (plist-get tu :name) name))
                      (plist-get info :tool-use)))
                    (id (plist-get tool-use :id))
                    (display-call (format "(%s %s)" name
                                          (string-trim (prin1-to-string args) "(" ")")))
                    (call (prin1-to-string `(:name ,name :args ,args)))
                    (truncated-call (truncate-string-to-width
                                     display-call
                                     (floor (* (window-width) 0.6)) 0 nil " ...)")))
               (if (derived-mode-p 'org-mode)
                   (concat
                    separator
                    "#+begin_tool "
                    truncated-call
                    (propertize
                     (concat "\n" call "\n\n" (org-escape-code-in-string result))
                     'gptel `(tool . ,id))
                    "\n#+end_tool\n")
                 ;; TODO(tool) else branch is handling all front-ends as markdown.
                 ;; At least escape markdown.
                 (concat
                  separator
                  ;; TODO(tool) remove properties and strip instead of ignoring
                  (propertize (format "``` tool %s" truncated-call) 'gptel 'ignore)
                  (propertize
                   ;; TODO(tool) escape markdown in result
                   (concat "\n" call "\n\n" result)
                   'gptel `(tool . ,id))
                  ;; TODO(tool) remove properties and strip instead of ignoring
                  (propertize "\n```\n" 'gptel 'ignore))))
             info
             'raw)
         ;; tool-result insertion has updated the tracking marker
         (unless tracking-marker
           (setq tracking-marker (plist-get info :tracking-marker)))
         (if tool-marker
               (move-marker tool-marker tracking-marker)
             (setq tool-marker (copy-marker tracking-marker nil))
             (plist-put info :tool-marker tool-marker))
         (when (derived-mode-p 'org-mode) ;fold drawer
           (ignore-errors
             (save-excursion
               (goto-char tracking-marker)
               (forward-line -1)
               (when (looking-at "^#\\+end_tool")
                 (org-cycle))))))))))

(defun gptel--format-tool-call (name arg-values)
  "Format a tool call for display in the buffer.

NAME and ARG-VALUES are the name and arguments for the call."
  (format "(%s %s)\n"
          (propertize name 'face 'font-lock-keyword-face)
          (propertize
           (mapconcat (lambda (arg)
                        (cond ((stringp arg)
                               (prin1-to-string
                                (replace-regexp-in-string
                                 "\n" "⮐" (truncate-string-to-width
                                           arg (floor (window-width) 2)
                                           nil nil t))))
                              (t (prin1-to-string arg))))
                      arg-values " ")
           'face 'font-lock-constant-face)))

(defun gptel--accept-tool-calls (&optional response ov)
  (interactive (pcase-let ((`(,resp . ,o) (get-char-property-and-overlay
                                           (point) 'gptel-tool)))
                 (list resp o)))
  (gptel--update-status " Calling tool..." 'mode-line-emphasis)
  (message "Continuing query...")
  (cl-loop for (tool-spec arg-values process-tool-result) in response
           do
           (if (gptel-tool-async tool-spec)
               (apply (gptel-tool-function tool-spec)
                      process-tool-result arg-values)
             (let ((result
                    (condition-case errdata
                        (apply (gptel-tool-function tool-spec) arg-values)
                      (error (mapconcat #'gptel--to-string errdata " ")))))
               (funcall process-tool-result result))))
  (and (overlayp ov) (delete-overlay ov)))

(defun gptel--reject-tool-calls (&optional _response ov)
  (interactive (pcase-let ((`(,resp . ,o) (get-char-property-and-overlay
                                           (point) 'gptel-tool)))
                 (list resp o)))
  (gptel--update-status " Tools cancelled" 'error)
  (message (substitute-command-keys
            "Tool calls canceled.  \\[gptel-menu] to continue them!"))
  (and (overlayp ov) (delete-overlay ov)))

(defun gptel--dispatch-tool-calls (choice)
  (interactive
   (list
    (let ((choices '((?y "yes") (?n "do nothing")
                     (?k "cancel request") (?i "inspect call(s)"))))
      (read-multiple-choice "Run tool calls? " choices))))
  (pcase (car choice)
    (?y (call-interactively #'gptel--accept-tool-calls))
    (?k (call-interactively #'gptel--reject-tool-calls))
    (?i (gptel--inspect-fsm gptel--fsm-last))))


;;; Response tweaking commands

(defun gptel--attach-response-history (history &optional buf)
  "Attach HISTORY to the next gptel response in buffer BUF.

HISTORY is a list of strings typically containing text replaced
by gptel.  BUF is the current buffer if not specified.

This is used to maintain variants of prompts or responses to diff
against if required."
  (with-current-buffer (or buf (current-buffer))
    (letrec ((gptel--attach-after
              (lambda (b e)
                (when (and b e)
                  (add-text-properties
                   b e `(gptel-history
                         ,(append (ensure-list history)
                           (get-char-property (1- e) 'gptel-history))
                         front-sticky (gptel gptel-history))))
                (remove-hook 'gptel-post-response-functions
                             gptel--attach-after 'local))))
      (add-hook 'gptel-post-response-functions gptel--attach-after
                nil 'local))))

(defun gptel--ediff (&optional arg bounds-func)
  "Ediff response at point against previous gptel responses.

If prefix ARG is non-nil, select the previous response to ediff
against interactively.

If specified, use BOUNDS-FUNC to compute the bounds of the
response at point.  This can be used to include additional
context for the ediff session."
  (interactive "P")
  (when (gptel--at-response-history-p)
    (pcase-let* ((`(,beg . ,end) (funcall (or bounds-func #'gptel--get-response-bounds)))
                 (prev-response
                  (if arg
                      (completing-read "Choose response variant to diff against: "
                                       (get-char-property (point) 'gptel-history)
                                       nil t)
                    (car-safe (get-char-property (point) 'gptel-history))))
                 (buffer-mode major-mode)
                 (bufname (buffer-name))
                 (`(,new-buf ,new-beg ,new-end)
                  (with-current-buffer
                      (get-buffer-create (concat bufname "-PREVIOUS-*"))
                    (let ((inhibit-read-only t))
                      (erase-buffer)
                      (delay-mode-hooks (funcall buffer-mode))
                      (visual-line-mode)
                      (insert prev-response)
                      (goto-char (point-min))
                      (list (current-buffer) (point-min) (point-max))))))
      (unless prev-response (user-error "gptel response is additive: no changes to ediff"))
      (require 'ediff)
      (letrec ((cwc (current-window-configuration))
               (gptel--ediff-restore
                (lambda ()
                  (when (window-configuration-p cwc)
                    (set-window-configuration cwc))
                  (kill-buffer (get-buffer (concat bufname "-PREVIOUS-*")))
                  (kill-buffer (get-buffer (concat bufname "-CURRENT-*")))
                  (remove-hook 'ediff-quit-hook gptel--ediff-restore))))
        (add-hook 'ediff-quit-hook gptel--ediff-restore)
        (apply
         #'ediff-regions-internal
         (get-buffer (ediff-make-cloned-buffer (current-buffer) "-CURRENT-*"))
         beg end new-buf new-beg new-end
         nil
         (list 'ediff-regions-wordwise 'word-wise nil)
         ;; (if (transient-arg-value "-w" args)
         ;;     (list 'ediff-regions-wordwise 'word-wise nil)
         ;;   (list 'ediff-regions-linewise nil nil))
         )))))

(defun gptel--mark-response ()
  "Mark gptel response at point, if any."
  (interactive)
  (unless (gptel--in-response-p) (user-error "No gptel response at point"))
  (pcase-let ((`(,beg . ,end) (gptel--get-response-bounds)))
    (goto-char beg) (push-mark) (goto-char end) (activate-mark)))

(defun gptel--previous-variant (&optional arg)
  "Switch to previous gptel-response at this point, if it exists."
  (interactive "p")
  (pcase-let* ((`(,beg . ,end) (gptel--get-response-bounds))
               (history (get-char-property (point) 'gptel-history))
               (alt-response (car-safe history))
               (offset))
    (unless (and history alt-response)
      (user-error "No variant responses available"))
    (if (> arg 0)
        (setq history (append (cdr history)
                              (list (buffer-substring-no-properties beg end))))
      (setq
       alt-response (car (last history))
       history (cons (buffer-substring-no-properties beg end)
                     (nbutlast history))))
    (add-text-properties
             0 (length alt-response)
             `(gptel response gptel-history ,history)
             alt-response)
    (setq offset (min (- (point) beg) (1- (length alt-response))))
    (delete-region beg end)
    (insert alt-response)
    (goto-char (+ beg offset))
    (pulse-momentary-highlight-region beg (+ beg (length alt-response)))))

(defun gptel--next-variant (&optional arg)
  "Switch to next gptel-response at this point, if it exists."
  (interactive "p")
  (gptel--previous-variant (- arg)))

(provide 'gptel)
;;; gptel.el ends here

;; Local Variables:
;; bug-reference-url-format: "https://github.com/karthink/gptel/issues/%s"
;; End:<|MERGE_RESOLUTION|>--- conflicted
+++ resolved
@@ -1741,7 +1741,6 @@
          :name (gptel-tool-name tool)
          :description (gptel-tool-description tool))
         (and (gptel-tool-args tool)     ;no parameters if args is nil
-<<<<<<< HEAD
              (list
               :parameters
               (list :type "object"
@@ -1773,9 +1772,6 @@
                                               (plist-get arg :name)))
                                 (gptel-tool-args tool))))
                     :additionalProperties :json-false))))))
-=======
-             `(:parameters ,(gptel--tool-args-to-json-schema (gptel-tool-args tool)))))))
->>>>>>> 17885575
     (ensure-list tools))))
 
 (defun gptel--tool-args-to-json-schema (tool-args)
