--- conflicted
+++ resolved
@@ -1,4 +1,3 @@
-<<<<<<< HEAD
 # -*- mode: org; -*-
 
 * 0.9.9
@@ -7,20 +6,6 @@
 
 - ~gptel-org-branching-context~ is now a global variable.  It was
   buffer-local by default in past releases.
-
-- ~gptel-bedrock-model-ids~ has been replaced by a more robust model handling system. 
-  The new system provides model properties and supports direct model ID specification.
-  To migrate:
-  - If you were using built-in models, no changes needed
-  - If you added custom models, add them to ~gptel-bedrock-custom-models~ instead:
-    #+begin_src emacs-lisp
-    (setq gptel-bedrock-custom-models
-          '((my-custom-model 
-             :id "your.model-id-here-v1:0"
-             :capabilities (media tool-use)
-             :description "My custom model")))
-    #+end_src
-  - Use the new ~gptel-bedrock-discover-models~ to discover available models
 
 - The following models have been removed from the default ChatGPT backend:
   - ~o1-preview~: use ~o1~ instead.
@@ -54,6 +39,15 @@
 
 - Tools now run in the buffer from which the request originates.
 
+- You can now define "presets", which are a bundle of gptel options, such as the
+  backend, model, system message, included tools, temperature and so on.  This
+  set of options can be applied together, making it easy to switch between
+  different tasks using gptel.  From gptel's transient menu, you can save the
+  current configuration as a preset or apply another one.  Presets can be
+  applied globally, buffer-locally or for the next request only.  To persist
+  presets across Emacs sessions, define presets in your configuration
+  using ~gptel-make-preset~.
+
 ** Notable Bug fixes
 
 * 0.9.8 2025-03-13
@@ -261,264 +255,4 @@
 - Pressing ~RET~ on included files in the context inspector buffer now
   pops up the file correctly.
 - API keys are stripped of whitespace before sending.
-- Multiple UI, backend and prompt construction bugs have been fixed.
-=======
-# -*- mode: org; -*-
-
-* 0.9.9
-
-** Breaking changes
-
-- ~gptel-org-branching-context~ is now a global variable.  It was
-  buffer-local by default in past releases.
-
-- The following models have been removed from the default ChatGPT backend:
-  - ~o1-preview~: use ~o1~ instead.
-  - ~gpt-4-turbo-preview~: use ~gpt-4o~ or ~gpt-4-turbo~ instead.
-  - ~gpt-4-32k~, ~gpt-4-0125-preview~ and ~gpt-4-1106-preview~: use
-    ~gpt-4o~ or ~gpt-4~ instead.
-  Alternatively, you can add these models back to the backend in your
-  personal configuration:
-  #+begin_src emacs-lisp
-  (push 'gpt-4-turbo-preview
-        (gptel-backend-models (gptel-get-backend "ChatGPT")))
-  #+end_src
-
-** New models and backends
-
-- Add support for ~gemini-2.5-pro-exp-03-25~.
-
-- Add support for ~gpt-4.1~, ~gpt-4.1-mini~ and ~gpt-4.1-nano~.
-
-- Add support for ~gemini-2.5-flash-preview-04-17~.
-
-- Add support for ~gemini-2.5-pro-preview-05-06~.
-
-** New features and UI changes
-
-- The new option ~gptel-curl-extra-args~ can be used to specify extra
-  arguments to the Curl command used for the request.  This is the
-  global version of the gptel-backend-specific ~:curl-args~ slot,
-  which can be used to specify Curl arguments when using a specific
-  backend.
-
-- Tools now run in the buffer from which the request originates.
-
-- You can now define "presets", which are a bundle of gptel options, such as the
-  backend, model, system message, included tools, temperature and so on.  This
-  set of options can be applied together, making it easy to switch between
-  different tasks using gptel.  From gptel's transient menu, you can save the
-  current configuration as a preset or apply another one.  Presets can be
-  applied globally, buffer-locally or for the next request only.  To persist
-  presets across Emacs sessions, define presets in your configuration
-  using ~gptel-make-preset~.
-
-** Notable Bug fixes
-
-* 0.9.8 2025-03-13
-
-Version 0.9.8 adds support for new Gemini, Anthropic, OpenAI,
-Perplexity, and DeepSeek models, introduces LLM tool use/function
-calling, a redesign of ~gptel-menu~, includes new customization hooks,
-dry-run options and refined settings, improvements to the rewrite
-feature and control of LLM "reasoning" content.
-
-** Breaking changes
-
-- ~gemini-pro~ has been removed from the list of Gemini models, as
-  this model is no longer supported by the Gemini API.
-
-- Sending an active region in Org mode will now apply Org
-  mode-specific rules to the text, such as branching context.
-
-- The following obsolete variables and functions have been removed:
-  - ~gptel-send-menu~: Use ~gptel-menu~ instead.
-  - ~gptel-host~: Use ~gptel-make-openai~ instead.
-  - ~gptel-playback~: Use ~gptel-stream~ instead.
-  - ~gptel--debug~: Use ~gptel-log-level~ instead.
-
-** New models and backends
-
-- Add support for several new Gemini models including
-  ~gemini-2.0-flash~, ~gemini-2.0-pro-exp~ and
-  ~gemini-2.0-flash-thinking-exp~, among others.
-
-- Add support for the Anthropic model ~claude-3-7-sonnet-20250219~,
-  including its "reasoning" output.
-
-- Add support for OpenAI's ~o1~, ~o3-mini~ and ~gpt-4.5-preview~
-  models.
-
-- Add support for Perplexity.  While gptel supported Perplexity in
-  earlier releases by reusing its OpenAI support, there is now first
-  class support for the Perplexity API, including citations.
-
-- Add support for DeepSeek.  While gptel supported DeepSeek in earlier
-  releases by reusing its OpenAI support, there is now first class
-  support for the DeepSeek API, including support for handling
-  "reasoning" output.
-
-** New features and UI changes
-
-- ~gptel-rewrite~ now supports iterating on responses.
-
-- gptel supports the ability to simulate/dry-run requests so you can
-  see exactly what will be sent.  This payload preview can now be
-  edited in place and the request continued.
-
-- Directories can now be added to gptel's global context.  Doing so
-  will add all files in the directory recursively.
-
-- "Oneshot" settings: when using gptel's Transient menus, request
-  parameters, directives and tools can now be set for the next request
-  only in addition to globally across the Emacs session and
-  buffer-locally.  This is useful for making one-off requests with
-  different settings.
-
-- ~gptel-mode~ can now be used in all modes derived from ~text-mode~.
-
-- gptel now tries to handle LLM responses that are in mixed
-  Org/Markdown markup correctly.
-
-- Add ~gptel-org-convert-response~ to toggle the automatic conversion
-  of (possibly) Markdown-formatted LLM responses to Org markup where
-  appropriate.
-
-- You can now look up registered gptel backends using the
-  ~gptel-get-backend~ function.  This is intended to make scripting
-  and configuring gptel easier.  ~gptel-get-backend~ is a generalized
-  variable so you can (un)set backends with ~setf~.
-
-- Tool use: gptel now supports LLM tool use, or function calling.
-  Essentially you can equip the LLM with capabilities (such as
-  filesystem access, web search, control of Emacs or introspection of
-  Emacs' state and more) that it can use to perform tasks for you.
-  gptel runs these tools using argument values provided by the LLMs.
-  This requires specifying tools, which are elisp functions with plain
-  text descriptions of their arguments and results.  gptel does not
-  include any tools out of the box yet.
-
-- You can look up registered gptel tools using the ~gptel-get-tool~
-  function.  This is intended to make scripting and configuring gptel
-  easier.  ~gptel-get-tool~ is a generalized variable so you can
-  (un)set tools with ~setf~.
-
-- New hooks for customization:
-  + ~gptel-prompt-filter-hook~ runs in a temporary buffer containing
-    the text to be sent, before the full query is created.  It can be
-    used for arbitrary text transformations to the source text.
-  + ~gptel-post-request-hook~ runs after the request is sent, and
-    (possibly) before any response is received.  This is intended for
-    preparatory/reset code.
-  + ~gptel-post-rewrite-hook~ runs after a ~gptel-rewrite~ request is
-    successfully and fully received.
-
-- ~gptel-menu~ has been redesigned.  It now shows a verbose
-  description of what will be sent and where the output will go.  This
-  is intended to provide clarity on gptel's default prompting
-  behavior, as well as the effect of the various prompt/response
-  redirection it provides.  Incompatible combinations of options are
-  now disallowed.
-
-- The spacing between the end of the prompt and the beginning of the
-  response in buffers is now customizable via
-  ~gptel-response-separator~, and can be any string.
-
-- ~gptel-context-remove-all~ is now an interactive command.
-
-- gptel now handles "reasoning" content produced by LLMs.  Some LLMs
-  include in their response a "thinking" or "reasoning" section.  This
-  text improves the quality of the LLM’s final output, but may not be
-  interesting to you by itself.  The new user option
-  ~gptel-include-reasoning~ controls whether and how gptel displays
-  this content.
-
-- (Anthropic API only) Some LLM backends can cache content sent to it
-  by gptel, so that only the newly included part of the text needs to
-  be processed on subsequent conversation turns.  This results in
-  faster and significantly cheaper processing. The new user option
-  ~gptel-cache~ can be used to specify caching preferences for
-  prompts, the system message and/or tool definitions.  This is
-  supported only by the Anthropic API right now.
-
-- (Org mode) Org property drawers are now stripped from the prompt
-  text before sending queries.  You can control this behavior or
-  specify additional Org elements to ignore via
-  ~gptel-org-ignore-elements~.  (For more complex pre-processing you
-  can use ~gptel-prompt-filter-hook~.)
-
-** Notable Bug fixes
-
-- Fix response mix-up when running concurrent requests in Org mode
-  buffers.
-- gptel now works around an Org fontification bug where streaming
-  responses in Org mode buffers sometimes caused source code blocks to
-  remain unfontified.
-
-* 0.9.7 2024-12-04
-
-Version 0.9.7 adds dynamic directives, a better rewrite interface,
-streaming support to the gptel request API, and more flexible
-model/backend configuration.
-
-** Breaking changes
-~gptel-rewrite-menu~ has been obsoleted.  Use ~gptel-rewrite~ instead.
-
-** Backends
-- Add support for OpenAI's ~o1-preview~ and ~o1-mini~.
-
-- Add support for Anthropic's Claude 3.5 Haiku.
-
-- Add support for xAI.
-
-- Add support for Novita AI.
-
-** New features and UI changes
-
-- gptel's directives (see ~gptel-directives~) can now be dynamic, and
-  include more than the system message.  You can "pre-fill" a
-  conversation with canned user/LLM messages.  Directives can now be
-  functions that dynamically generate the system message and
-  conversation history based on the current context.  This paves the
-  way for fully flexible task-specific templates, which the UI does
-  not yet support in full.
-
-- gptel's rewrite interface has been reworked.  If using a streaming
-  endpoint, the rewritten text is streamed in as a preview placed over
-  the original.  In all cases, clicking on the preview brings up a
-  dispatch you can use to easily diff, ediff, merge, accept or reject
-  the changes (4ae9c1b2), and you can configure gptel to run one of
-  these actions automatically.  See the README for examples.
-
-- ~gptel-abort~, used to cancel requests in progress, now works across
-  the board, including when not using Curl or with ~gptel-rewrite~.
-
-- The ~gptel-request~ API now explicitly supports streaming responses
-  , making it easy to write your own helpers or features with
-  streaming support.  The API also supports ~gptel-abort~ to stop and
-  clean up responses.
-
-- You can now unset the system message -- different from setting it to
-  an empty string.  gptel will also automatically disable the system
-  message when using models that don't support it.
-
-- Support for including PDFs with requests to Anthropic models has
-  been added.  (These queries are cached, so you pay only 10% of the
-  token cost of the PDF in follow-up queries.)  Note that document
-  support (PDFs etc) for Gemini models has been available since
-  v0.9.5.
-
-- When defining a gptel model or backend, you can specify arbitrary
-  parameters to be sent with each request.  This includes the (many)
-  API options across all APIs that gptel does not yet provide explicit
-  support for.
-
-- New transient command option to easily remove all included context
-  chunks.
-
-** Notable Bug fixes
-- Pressing ~RET~ on included files in the context inspector buffer now
-  pops up the file correctly.
-- API keys are stripped of whitespace before sending.
-- Multiple UI, backend and prompt construction bugs have been fixed.
->>>>>>> 835318e9
+- Multiple UI, backend and prompt construction bugs have been fixed.