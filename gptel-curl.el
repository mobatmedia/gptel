;;; gptel-curl.el --- Curl support for gptel         -*- lexical-binding: t; -*-

;; Copyright (C) 2023  Karthik Chikmagalur

;; Author: Karthik Chikmagalur;; <karthikchikmagalur@gmail.com>
;; Keywords: convenience

;; SPDX-License-Identifier: GPL-3.0-or-later

;; This program is free software; you can redistribute it and/or modify
;; it under the terms of the GNU General Public License as published by
;; the Free Software Foundation, either version 3 of the License, or
;; (at your option) any later version.

;; This program is distributed in the hope that it will be useful,
;; but WITHOUT ANY WARRANTY; without even the implied warranty of
;; MERCHANTABILITY or FITNESS FOR A PARTICULAR PURPOSE.  See the
;; GNU General Public License for more details.

;; You should have received a copy of the GNU General Public License
;; along with this program.  If not, see <https://www.gnu.org/licenses/>.

;;; Commentary:

;; Curl support for gptel.  Utility functions.

;;; Code:

(require 'gptel)

(eval-when-compile
  (require 'cl-lib)
  (require 'subr-x))
(require 'map)

(declare-function json-read "json" ())
(defvar json-object-type)

(declare-function gptel--stream-convert-markdown->org "gptel-org")

(defcustom gptel-curl-extra-args nil
  "Extra arguments to pass to Curl when sending queries.

This should be a list of strings, each one a Curl command line
argument.  Note that these should not conflict with the options
in `gptel-curl--common-args', which gptel requires for correct
functioning.

If you want to specify extra arguments only when using a specific
gptel backend, use the `:curl-args' slot of the backend instead.
See `gptel-backend'."
  :group 'gptel
  :type '(repeat string))

(defconst gptel-curl--common-args
  (if (memq system-type '(windows-nt ms-dos))
      '("--disable" "--location" "--silent" "-XPOST"
        "-y300" "-Y1" "-D-")
    '("--disable" "--location" "--silent" "--compressed"
      "-XPOST" "-y300" "-Y1" "-D-"))
  "Arguments always passed to Curl for gptel queries.")

(defun gptel-curl--get-args (info token)
  "Produce list of arguments for calling Curl.

REQUEST-DATA is the data to send, TOKEN is a unique identifier."
  (let* ((data (plist-get info :data))
         ;; We have to let-bind the following two variables since their dynamic
         ;; values are used for key lookup and url resoloution
         (gptel-backend (plist-get info :backend))
         (gptel-stream (plist-get info :stream))
         (url (let ((backend-url (gptel-backend-url gptel-backend)))
                (if (functionp backend-url)
                    (with-current-buffer (plist-get info :buffer)
                      (funcall backend-url))
                  backend-url)))
         (data-json (encode-coding-string (gptel--json-encode data) 'utf-8))
         (headers
          (append '(("Content-Type" . "application/json"))
                  (when-let* ((header (gptel-backend-header gptel-backend)))
                    (if (functionp header)
                        (funcall header) header)))))
    (when gptel-log-level
      (when (eq gptel-log-level 'debug)
        (gptel--log (gptel--json-encode
                     (mapcar (lambda (pair) (cons (intern (car pair)) (cdr pair)))
                             headers))
                    "request headers"))
      (gptel--log data-json "request body"))
    (append
     gptel-curl--common-args
     gptel-curl-extra-args
     (let ((curl-args (gptel-backend-curl-args gptel-backend)))
       (if (functionp curl-args) (funcall curl-args) curl-args))
     (list (format "-w(%s . %%{size_header})" token))
     (if (length< data-json gptel-curl-file-size-threshold)
         (list (format "-d%s" data-json))
       (letrec
           ((temp-filename (make-temp-file "gptel-curl-data" nil ".json" data-json))
            (cleanup-fn (lambda (&rest _)
                          (when (file-exists-p temp-filename)
                            (delete-file temp-filename)
                            (remove-hook 'gptel-post-response-functions cleanup-fn)))))
         (add-hook 'gptel-post-response-functions cleanup-fn)
         (list "--data-binary"
               (format "@%s" temp-filename))))
     (when (not (string-empty-p gptel-proxy))
       (list "--proxy" gptel-proxy
             "--proxy-negotiate"
             "--proxy-user" ":"))
     (cl-loop for (key . val) in headers
              collect (format "-H%s: %s" key val))
     (list url))))

;;TODO: The :transformer argument here is an alternate implementation of
;;`gptel-response-filter-functions'. The two need to be unified.
;;;###autoload
(defun gptel-curl-get-response (fsm)
  "Fetch response to prompt in state FSM from the LLM using Curl.

FSM is the state machine driving this request.

FSM is the state machine driving this request.  Its INFO slot
contains the data required for setting up the request.  INFO is a
plist with the following keys, among others:
- :data     (the data being sent)
- :buffer   (the gptel buffer)
- :position (marker at which to insert the response).
- :callback (optional, the request callback)

Call CALLBACK with the response and INFO afterwards.  If omitted
the response is inserted into the current buffer after point."
  (let* ((token (md5 (format "%s%s%s%s"
                             (random) (emacs-pid) (user-full-name)
                             (recent-keys))))
         (info (gptel-fsm-info fsm))
         (backend (plist-get info :backend))
         (args (gptel-curl--get-args info token))
         (stream (plist-get info :stream))
         (process (apply #'start-process "gptel-curl"
<<<<<<< HEAD
                         (gptel--temp-buffer " *gptel-curl*") "curl" args)))
    ;; Don't try to convert cr-lf to cr on Windows so that curl's "header size
    ;; in bytes" stays correct. Explicitly set utf-8 for non-win systems too,
    ;; for cases when buffer coding system is not set to utf-8.
    (set-process-coding-system process 'utf-8-unix 'utf-8-unix)
=======
                         (generate-new-buffer "*gptel-curl*") (gptel-curl-path) args)))
>>>>>>> 17885575
    (when (eq gptel-log-level 'debug)
      (gptel--log (mapconcat #'shell-quote-argument (cons (gptel-curl-path) args) " \\\n")
                  "request Curl command" 'no-json))

    (with-current-buffer (process-buffer process)
      (cond
       ((eq (gptel-backend-coding-system backend) 'binary)
        ;; set-buffer-file-coding-system is not needed since we don't save this buffer
        (set-buffer-multibyte nil)
        (set-process-coding-system process 'binary 'binary))
       ((memq system-type '(windows-nt ms-dos))
        ;; Don't try to convert cr-lf to cr on Windows so that curl's "header size
        ;; in bytes" stays correct
        (set-process-coding-system process 'utf-8-unix 'utf-8-unix)))

      (set-process-query-on-exit-flag process nil)
      (if (plist-get info :token)       ;not the first run, set only the token
          (plist-put info :token token)
        (setf (gptel-fsm-info fsm)      ;fist run, set all process parameters
              (nconc (list :token token
                           :transformer
                           (when (with-current-buffer (plist-get info :buffer)
                                   (and (derived-mode-p 'org-mode)
                                        gptel-org-convert-response))
                             (gptel--stream-convert-markdown->org
                              (plist-get info :position))))
                     (unless (plist-get info :callback)
                       (list :callback (if stream
                                           #'gptel-curl--stream-insert-response
                                         #'gptel--insert-response)))
                     info)))
      (if stream
          (progn (set-process-sentinel process #'gptel-curl--stream-cleanup)
                 (set-process-filter process #'gptel-curl--stream-filter))
        (set-process-sentinel process #'gptel-curl--sentinel))
      (setf (alist-get process gptel--request-alist) fsm))))

;; ;; Ahead-Of-Time dispatch code for the parsers
;; :parser ; FIXME `cl--generic-*' are internal functions
;; (cl--generic-method-function
;;  (if stream
;;      (cl-loop
;;       for type in
;;       (cl--class-allparents (get (type-of backend) 'cl--class))
;;       with methods = (cl--generic-method-table
;;                       (cl--generic 'gptel-curl--parse-stream))
;;       when (cl--generic-member-method `(,type t) nil methods)
;;       return (car it))
;;    (cl-loop
;;     for type in
;;     (cl--class-allparents (get (type-of backend) 'cl--class))
;;     with methods = (cl--generic-method-table
;;                     (cl--generic 'gptel--parse-response))
;;     when (cl--generic-member-method `(,type t t) nil methods)
;;     return (car it))))

(defun gptel-curl--log-response (proc-buf proc-info)
  "Parse response buffer PROC-BUF and log response.

PROC-INFO is the plist containing process metadata."
  (with-current-buffer proc-buf
    (save-excursion
      (goto-char (point-min))
      (when (re-search-forward "
?\n
?\n" nil t)
        (when (eq gptel-log-level 'debug)
          (gptel--log (gptel--json-encode
                       (buffer-substring-no-properties
                        (point-min) (1- (point))))
                      "response headers"))
        (let ((p (point)))
          (when (search-forward (plist-get proc-info :token) nil t)
            (goto-char (1- (match-beginning 0)))
            (gptel--log (buffer-substring-no-properties p (point))
                        "response body")))))))

;; TODO: Separate user-messaging from this function
(defun gptel-curl--stream-cleanup (process _status)
  "Process sentinel for gptel curl requests.

PROCESS and _STATUS are process parameters."
  (let ((proc-buf (process-buffer process)))
    (let* ((fsm (alist-get process gptel--request-alist))
           (info (gptel-fsm-info fsm))
           (http-status (plist-get info :http-status)))
      (when gptel-log-level (gptel-curl--log-response proc-buf info)) ;logging
      (if (member http-status '("200" "100")) ;Finish handling response
          ;; Run the callback one last time to signal that the process has ended
          (with-demoted-errors "gptel callback error: %S"
            (funcall (plist-get info :callback) t info))
        (with-current-buffer proc-buf   ; Or Capture error message
          (goto-char (point-max))
          (search-backward (plist-get info :token))
          (backward-char)
          (pcase-let* ((`(,_ . ,header-size) (read (current-buffer)))
                       (response (progn (goto-char header-size)
                                        (condition-case nil (gptel--json-read)
                                          (error 'json-read-error))))
                       (error-data (plist-get response :error)))
            (cond
             (error-data
              (plist-put info :error error-data))
             ((eq response 'json-read-error)
              (plist-put info :error "Malformed JSON in response."))
             (t (plist-put info :error "Could not parse HTTP response.")))))
        (with-demoted-errors "gptel callback error: %S"
          (funcall (plist-get info :callback) nil info)))
      (gptel--fsm-transition fsm))      ; Move to next state
    (setf (alist-get process gptel--request-alist nil 'remove) nil)
    (kill-buffer proc-buf)))

(defun gptel-curl--stream-insert-response (response info &optional raw)
  "Insert streaming RESPONSE from an LLM into the gptel buffer.

INFO is a mutable plist containing information relevant to this buffer.
See `gptel--url-get-response' for details.

Optional RAW disables text properties and transformation."
  (pcase response
    ((pred stringp)
     (let ((start-marker (plist-get info :position))
           (tracking-marker (plist-get info :tracking-marker))
           (transformer (plist-get info :transformer)))
       (with-current-buffer (marker-buffer start-marker)
         (save-excursion
           (unless tracking-marker
             (goto-char start-marker)
             (unless (or (bobp) (plist-get info :in-place))
               (insert gptel-response-separator)
               (when gptel-mode
                 ;; Put prefix before AI response.
                 (insert (gptel-response-prefix-string)))
               (move-marker start-marker (point)))
             (setq tracking-marker (set-marker (make-marker) (point)))
             (set-marker-insertion-type tracking-marker t)
             (plist-put info :tracking-marker tracking-marker))
           (goto-char tracking-marker)
           (unless raw
             (when transformer
               (setq response (funcall transformer response)))
             (add-text-properties
              0 (length response) '(gptel response front-sticky (gptel))
              response))
           ;; (run-hooks 'gptel-pre-stream-hook)
           (insert response)
           (run-hooks 'gptel-post-stream-hook)))))
    (`(reasoning . ,text)
     (gptel--display-reasoning-stream text info))
    (`(tool-call . ,tool-calls)
     (gptel--display-tool-calls tool-calls info))
    (`(tool-result . ,tool-results)
     (gptel--display-tool-results tool-results info))))

(defun gptel-curl--stream-filter (process output)
  (let* ((fsm (alist-get process gptel--request-alist))
         (proc-info (gptel-fsm-info fsm))
         (callback (or (plist-get proc-info :callback)
                       #'gptel-curl--stream-insert-response)))
    (with-current-buffer (process-buffer process)
      ;; Insert output
      (save-excursion
        (goto-char (process-mark process))
        (insert output)
        (set-marker (process-mark process) (point)))

      ;; Find HTTP status
      (unless (plist-get proc-info :http-status)
        (save-excursion
          (goto-char (point-min))
          (when-let* (((not (= (line-end-position) (point-max))))
                      (http-msg (buffer-substring (line-beginning-position)
                                                  (line-end-position)))
                      (http-status
                       (save-match-data
                         (and (string-match "HTTP/[.0-9]+ +\\([0-9]+\\)" http-msg)
                              (match-string 1 http-msg)))))
            (plist-put proc-info :http-status http-status)
            (plist-put proc-info :status (string-trim http-msg))
            (gptel--fsm-transition fsm))))

      (when-let* ((http-msg (plist-get proc-info :status))
                  (http-status (plist-get proc-info :http-status)))
        ;; Find data chunk(s) and run callback
        ;; FIXME Handle the case where HTTP 100 is followed by HTTP (not 200) BUG #194
        (when (member http-status '("200" "100"))
          (let ((response (gptel-curl--parse-stream
                           (plist-get proc-info :backend) proc-info))
                (reasoning-block (plist-get proc-info :reasoning-block)))
            ;; Depending on the API, there are two modes that reasoning or
            ;; chain-of-thought content appears: as part of the main response
            ;; but surrounded by <think>...</think> tags, or as a separate
            ;; JSON field in the response stream.
            ;;
            ;; These cases are handled using two PROC-INFO keys:
            ;;
            ;; :reasoning-block is nil before checking for reasoning, 'in when
            ;; in a reasoning block, t when we reach the end of the block, and
            ;; 'done afterwards or if no reasoning block is found.  This
            ;; applies to both the modes above.
            ;;
            ;; :reasoning contains the reasoning text parsed from the separate
            ;; JSON field.
            ;;
            ;; NOTE: We assume here that the reasoning block always
            ;; precedes the main response block.
            (unless (eq reasoning-block 'done)
              (let ((reasoning (plist-get proc-info :reasoning)))
                (cond
                 ((stringp reasoning)
                  ;; Obtained from separate JSON field in response
                  (funcall callback (cons 'reasoning reasoning) proc-info)
                  (unless reasoning-block ;Record that we're in a reasoning block (#709)
                    (plist-put proc-info :reasoning-block 'in))
                  (plist-put proc-info :reasoning nil)) ;Reset for next parsing round
                 ((and (null reasoning-block) (length> response 0))
                  (if (string-match-p "^ *<think>" response)
                      ;; Obtained from main response stream
                      (progn (setq response (cons 'reasoning response))
                             (plist-put proc-info :reasoning-block 'in))
                    (plist-put proc-info :reasoning-block 'done)))
                 ((length> response 0)
                  (if-let* ((idx (string-match-p "</think>" response)))
                      (progn
                        (funcall callback
                                 (cons 'reasoning ;last reasoning chunk
                                       (string-trim-left
                                        (substring response nil (+ idx 8))))
                                 proc-info)
                        ;; Signal end of reasoning stream
                        (funcall callback '(reasoning . t) proc-info)
                        (setq response (substring response (+ idx 8)))
                        (plist-put proc-info :reasoning-block 'done))
                    (setq response (cons 'reasoning response)))))
                (when (eq reasoning-block t) ;End of reasoning block
                  (funcall callback '(reasoning . t) proc-info)
                  (plist-put proc-info :reasoning-block 'done))))
            (unless (equal response "") ;Response callback
              (funcall callback response proc-info))))))))

(cl-defgeneric gptel-curl--parse-stream (backend proc-info)
  "Stream parser for gptel-curl.

Implementations of this function run as part of the process
filter for the active query, and return partial responses from
the LLM.

BACKEND is the LLM backend in use.

PROC-INFO is a plist with process information and other context.
See `gptel-curl--get-response' for its contents.")

(defun gptel-curl--sentinel (process _status)
  "Process sentinel for gptel curl requests.

PROCESS and _STATUS are process parameters."
  (let ((proc-buf (process-buffer process)))
    (when-let* (((eq (process-status process) 'exit))
                (fsm (alist-get process gptel--request-alist))
                (proc-info (gptel-fsm-info fsm))
                (proc-callback (plist-get proc-info :callback)))
      (when gptel-log-level (gptel-curl--log-response proc-buf proc-info)) ;logging
      (pcase-let ((`(,response ,http-status ,http-msg ,error)
                   (with-current-buffer proc-buf
                     (gptel-curl--parse-response proc-info))))
        (plist-put proc-info :http-status http-status)
        (plist-put proc-info :status http-msg)
        (gptel--fsm-transition fsm)     ;WAIT -> TYPE
        (when error (plist-put proc-info :error error))
        (when response                  ;Look for a reasoning block
          (if (string-match-p "^ *<think>\n" response)
              (when-let* ((idx (string-search "</think>\n" response)))
                (with-demoted-errors "gptel callback error: %S"
                  (funcall proc-callback
                           (cons 'reasoning (substring response nil (+ idx 8)))
                           proc-info))
                (setq response
                      (string-trim-left (substring response (+ idx 8)))))
            (when-let* ((reasoning (plist-get proc-info :reasoning))
                        ((stringp reasoning)))
              (funcall proc-callback (cons 'reasoning reasoning) proc-info))))
        (when (or response (not (member http-status '("200" "100"))))
          (with-demoted-errors "gptel callback error: %S"
            (funcall proc-callback response proc-info))))
      (gptel--fsm-transition fsm))      ;TYPE -> next
    (setf (alist-get process gptel--request-alist nil 'remove) nil)
    (kill-buffer proc-buf)))

(defun gptel-curl--parse-response (proc-info)
  "Parse the buffer BUF with curl's response.

PROC-INFO is a plist with contextual information."
  (let ((token (plist-get proc-info :token)))
    (goto-char (point-max))
    (search-backward token)
    (backward-char)
    (pcase-let* ((`(,_ . ,header-size) (read (current-buffer))))
      (goto-char (point-min))

      (if-let* ((http-msg (string-trim
                           (buffer-substring (line-beginning-position)
                                             (line-end-position))))
                (http-status
                 (save-match-data
                   (and (string-match "HTTP/[.0-9]+ +\\([0-9]+\\)" http-msg)
                        (match-string 1 http-msg))))
                (response (progn (goto-char header-size)
                                 (condition-case nil
                                     (gptel--json-read)
                                   (error 'json-read-error)))))
          (cond
           ;; FIXME Handle the case where HTTP 100 is followed by HTTP (not 200) BUG #194
           ((member http-status '("200" "100"))
            (list (and-let* ((resp (gptel--parse-response
                                    (plist-get proc-info :backend) response proc-info))
                             ((not (string-blank-p resp))))
                    (string-trim resp))
                  http-status http-msg))
           ((plist-get response :error)
            (list nil http-status http-msg (plist-get response :error)))
           ((eq response 'json-read-error)
            (list nil http-status (concat "(" http-msg ") Malformed JSON in response.")
                  "Malformed JSON in response"))
           (t (list nil http-status (concat "(" http-msg ") Could not parse HTTP response.")
                    "Could not parse HTTP response.")))
        (list nil http-status (concat "(" http-msg ") Could not parse HTTP response.")
              "Could not parse HTTP response.")))))

(provide 'gptel-curl)
;;; gptel-curl.el ends here<|MERGE_RESOLUTION|>--- conflicted
+++ resolved
@@ -138,15 +138,11 @@
          (args (gptel-curl--get-args info token))
          (stream (plist-get info :stream))
          (process (apply #'start-process "gptel-curl"
-<<<<<<< HEAD
                          (gptel--temp-buffer " *gptel-curl*") "curl" args)))
     ;; Don't try to convert cr-lf to cr on Windows so that curl's "header size
     ;; in bytes" stays correct. Explicitly set utf-8 for non-win systems too,
     ;; for cases when buffer coding system is not set to utf-8.
     (set-process-coding-system process 'utf-8-unix 'utf-8-unix)
-=======
-                         (generate-new-buffer "*gptel-curl*") (gptel-curl-path) args)))
->>>>>>> 17885575
     (when (eq gptel-log-level 'debug)
       (gptel--log (mapconcat #'shell-quote-argument (cons (gptel-curl-path) args) " \\\n")
                   "request Curl command" 'no-json))
@@ -210,8 +206,8 @@
   (with-current-buffer proc-buf
     (save-excursion
       (goto-char (point-min))
-      (when (re-search-forward "
-?\n
+      (when (re-search-forward "+?\n ?\n" nil t)
         (when (eq gptel-log-level 'debug)
           (gptel--log (gptel--json-encode
