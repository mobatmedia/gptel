--- conflicted
+++ resolved
@@ -90,11 +90,7 @@
     (append
      gptel-curl--common-args
      gptel-curl-extra-args
-<<<<<<< HEAD
-     (let ((curl-args (gptel-backend-curl-args gptel-backend)))
-=======
      (and-let* ((curl-args (gptel-backend-curl-args gptel-backend)))
->>>>>>> 22f74328
        (if (functionp curl-args) (funcall curl-args) curl-args))
      (list (format "-w(%s . %%{size_header})" token))
      (if (length< data-json gptel-curl-file-size-threshold)
@@ -144,11 +140,7 @@
          (process (apply #'start-process "gptel-curl"
                          (gptel--temp-buffer " *gptel-curl*") (gptel--curl-path) args)))
     (when (eq gptel-log-level 'debug)
-<<<<<<< HEAD
-      (gptel--log (mapconcat #'shell-quote-argument (cons (gptel-curl-path) args) " \\\n")
-=======
       (gptel--log (mapconcat #'shell-quote-argument (cons (gptel--curl-path) args) " \\\n")
->>>>>>> 22f74328
                   "request Curl command" 'no-json))
 
     (with-current-buffer (process-buffer process)
@@ -157,19 +149,11 @@
         ;; set-buffer-file-coding-system is not needed since we don't save this buffer
         (set-buffer-multibyte nil)
         (set-process-coding-system process 'binary 'binary))
-<<<<<<< HEAD
-       ((memq system-type '(windows-nt ms-dos))
-        ;; Don't try to convert cr-lf to cr on Windows so that curl's "header size
-        ;; in bytes" stays correct
-        (set-process-coding-system process 'utf-8-unix 'utf-8-unix)))
-
-=======
        (t
 	;; Don't try to convert cr-lf to cr on Windows so that curl's "header size
 	;; in bytes" stays correct. Explicitly set utf-8 for non-win systems too,
 	;; for cases when buffer coding system is not set to utf-8.
 	(set-process-coding-system process 'utf-8-unix 'utf-8-unix)))
->>>>>>> 22f74328
       (set-process-query-on-exit-flag process nil)
       (if (plist-get info :token)       ;not the first run, set only the token
           (plist-put info :token token)
@@ -218,8 +202,8 @@
   (with-current-buffer proc-buf
     (save-excursion
       (goto-char (point-min))
-      (when (re-search-forward "
-?\n
+      (when (re-search-forward "+?\n ?\n" nil t)
         (when (eq gptel-log-level 'debug)
           (gptel--log (gptel--json-encode
